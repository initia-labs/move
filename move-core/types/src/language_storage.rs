// Copyright (c) The Diem Core Contributors
// Copyright (c) The Move Contributors
// SPDX-License-Identifier: Apache-2.0

use crate::{
    account_address::AccountAddress,
    identifier::{IdentStr, Identifier},
    parser::{parse_struct_tag, parse_type_tag},
    safe_serialize,
};
#[cfg(any(test, feature = "fuzzing"))]
use proptest_derive::Arbitrary;
use serde::{Deserialize, Serialize};
use std::{
    fmt::{Display, Formatter},
    str::FromStr,
};

pub const CODE_TAG: u8 = 0;
pub const RESOURCE_TAG: u8 = 1;

/// Hex address: 0x1
pub const CORE_CODE_ADDRESS: AccountAddress = AccountAddress::ONE;

#[derive(Serialize, Deserialize, Debug, PartialEq, Hash, Eq, Clone, PartialOrd, Ord)]
#[cfg_attr(any(test, feature = "fuzzing"), derive(arbitrary::Arbitrary))]
pub enum TypeTag {
    // alias for compatibility with old json serialized data.
    #[serde(rename = "bool", alias = "Bool")]
    Bool,
    #[serde(rename = "u8", alias = "U8")]
    U8,
    #[serde(rename = "u64", alias = "U64")]
    U64,
    #[serde(rename = "u128", alias = "U128")]
    U128,
    #[serde(rename = "address", alias = "Address")]
    Address,
    #[serde(rename = "signer", alias = "Signer")]
    Signer,
    #[serde(rename = "vector", alias = "Vector")]
    Vector(
        #[serde(
            serialize_with = "safe_serialize::type_tag_recursive_serialize",
            deserialize_with = "safe_serialize::type_tag_recursive_deserialize"
        )]
        Box<TypeTag>,
    ),
    #[serde(rename = "struct", alias = "Struct")]
    Struct(
        #[serde(
            serialize_with = "safe_serialize::type_tag_recursive_serialize",
            deserialize_with = "safe_serialize::type_tag_recursive_deserialize"
        )]
        Box<StructTag>,
    ),

    // NOTE: Added in bytecode version v6, do not reorder!
    #[serde(rename = "u16", alias = "U16")]
    U16,
    #[serde(rename = "u32", alias = "U32")]
    U32,
    #[serde(rename = "u256", alias = "U256")]
    U256,
}

impl TypeTag {
    /// Return a canonical string representation of the type. All types are represented
    /// using their source syntax:
    /// "u8", "u64", "u128", "bool", "address", "vector", "signer" for ground types.
    /// Struct types are represented as fully qualified type names; e.g.
    /// `00000000000000000000000000000001::string::String` or
    /// `0000000000000000000000000000000a::module_name1::type_name1<0000000000000000000000000000000a::module_name2::type_name2<u64>>`
    /// Addresses are hex-encoded lowercase values of length ADDRESS_LENGTH (16, 20, or 32 depending on the Move platform)
    /// Note: this function is guaranteed to be stable, and this is suitable for use inside
    /// Move native functions or the VM. By contrast, the `Display` implementation is subject
    /// to change and should not be used inside stable code.
    pub fn to_canonical_string(&self) -> String {
        use TypeTag::*;
        match self {
            Bool => "bool".to_owned(),
            U8 => "u8".to_owned(),
            U16 => "u16".to_owned(),
            U32 => "u32".to_owned(),
            U64 => "u64".to_owned(),
            U128 => "u128".to_owned(),
            U256 => "u256".to_owned(),
            Address => "address".to_owned(),
            Signer => "signer".to_owned(),
            Vector(t) => format!("vector<{}>", t.to_canonical_string()),
            Struct(s) => s.to_canonical_string(),
        }
    }
}

impl FromStr for TypeTag {
    type Err = anyhow::Error;

    fn from_str(s: &str) -> Result<Self, Self::Err> {
        parse_type_tag(s)
    }
}

#[derive(Serialize, Deserialize, Debug, PartialEq, Hash, Eq, Clone, PartialOrd, Ord)]
#[cfg_attr(feature = "fuzzing", derive(arbitrary::Arbitrary))]
#[cfg_attr(any(test, feature = "fuzzing"), derive(Arbitrary))]
#[cfg_attr(any(test, feature = "fuzzing"), proptest(no_params))]
pub struct StructTag {
    pub address: AccountAddress,
    pub module: Identifier,
    pub name: Identifier,
<<<<<<< HEAD
    // INITIA CUSTOM
    // remove alias to solve reflection deserialization error.
    #[serde(rename = "type_args" /*, alias = "type_params"*/)]
    pub type_params: Vec<TypeTag>,
=======
    // alias for compatibility with old json serialized data.
    #[serde(rename = "type_args", alias = "type_params")]
    pub type_args: Vec<TypeTag>,
>>>>>>> 53e6d593
}

impl StructTag {
    pub fn access_vector(&self) -> Vec<u8> {
        let mut key = vec![RESOURCE_TAG];
        key.append(&mut bcs::to_bytes(self).unwrap());
        key
    }

    /// Returns true if this is a `StructTag` for an `std::ascii::String` struct defined in the
    /// standard library at address `move_std_addr`.
    pub fn is_ascii_string(&self, move_std_addr: &AccountAddress) -> bool {
        self.address == *move_std_addr
            && self.module.as_str().eq("ascii")
            && self.name.as_str().eq("String")
    }

    /// Returns true if this is a `StructTag` for an `std::string::String` struct defined in the
    /// standard library at address `move_std_addr`.
    pub fn is_std_string(&self, move_std_addr: &AccountAddress) -> bool {
        self.address == *move_std_addr
            && self.module.as_str().eq("string")
            && self.name.as_str().eq("String")
    }

    /// Returns true if this is a `StructTag` for a `std::option::Option` struct defined in the
    /// standard library at address `move_std_addr`.
    pub fn is_std_option(&self, move_std_addr: &AccountAddress) -> bool {
        self.address == *move_std_addr
            && self.module.as_str().eq("option")
            && self.name.as_str().eq("Option")
    }

    pub fn module_id(&self) -> ModuleId {
        ModuleId::new(self.address, self.module.to_owned())
    }

    /// Return a canonical string representation of the struct.
    /// Struct types are represented as fully qualified type names; e.g.
    /// `00000000000000000000000000000001::string::String` or
    /// `0000000000000000000000000000000a::module_name1::type_name1<0000000000000000000000000000000a::module_name2::type_name2<u64>>`
    /// Addresses are hex-encoded lowercase values of length ADDRESS_LENGTH (16, 20, or 32 depending on the Move platform)
    /// Note: this function is guaranteed to be stable, and this is suitable for use inside
    /// Move native functions or the VM. By contrast, the `Display` implementation is subject
    /// to change and should not be used inside stable code.
    pub fn to_canonical_string(&self) -> String {
        let mut generics = String::new();
        if let Some(first_ty) = self.type_args.first() {
            generics.push('<');
            generics.push_str(&first_ty.to_canonical_string());
            for ty in self.type_args.iter().skip(1) {
                generics.push_str(&ty.to_canonical_string())
            }
            generics.push('>');
        }
        format!(
            "{}::{}::{}{}",
            self.address.to_canonical_string(),
            self.module,
            self.name,
            generics
        )
    }
}

impl FromStr for StructTag {
    type Err = anyhow::Error;

    fn from_str(s: &str) -> Result<Self, Self::Err> {
        parse_struct_tag(s)
    }
}

/// Represents the initial key into global storage where we first index by the address, and then
/// the struct tag
#[derive(Serialize, Deserialize, Debug, PartialEq, Hash, Eq, Clone, PartialOrd, Ord)]
pub struct ResourceKey {
    pub address: AccountAddress,
    pub type_: StructTag,
}

impl ResourceKey {
    pub fn address(&self) -> AccountAddress {
        self.address
    }

    pub fn type_(&self) -> &StructTag {
        &self.type_
    }
}

impl ResourceKey {
    pub fn new(address: AccountAddress, type_: StructTag) -> Self {
        ResourceKey { address, type_ }
    }
}

/// Represents the initial key into global storage where we first index by the address, and then
/// the struct tag. The struct fields are public to support pattern matching.
#[derive(Serialize, Deserialize, Debug, PartialEq, Hash, Eq, Clone, PartialOrd, Ord)]
#[cfg_attr(feature = "fuzzing", derive(arbitrary::Arbitrary))]
#[cfg_attr(any(test, feature = "fuzzing"), derive(Arbitrary))]
#[cfg_attr(any(test, feature = "fuzzing"), proptest(no_params))]
pub struct ModuleId {
    pub address: AccountAddress,
    pub name: Identifier,
}

impl From<ModuleId> for (AccountAddress, Identifier) {
    fn from(module_id: ModuleId) -> Self {
        (module_id.address, module_id.name)
    }
}

impl ModuleId {
    pub fn new(address: AccountAddress, name: Identifier) -> Self {
        ModuleId { address, name }
    }

    pub fn name(&self) -> &IdentStr {
        &self.name
    }

    pub fn address(&self) -> &AccountAddress {
        &self.address
    }

    pub fn access_vector(&self) -> Vec<u8> {
        let mut key = vec![CODE_TAG];
        key.append(&mut bcs::to_bytes(self).unwrap());
        key
    }

    pub fn as_refs(&self) -> (&AccountAddress, &IdentStr) {
        (&self.address, self.name.as_ident_str())
    }
}

impl<'a> hashbrown::Equivalent<(&'a AccountAddress, &'a IdentStr)> for ModuleId {
    fn equivalent(&self, other: &(&'a AccountAddress, &'a IdentStr)) -> bool {
        &self.address == other.0 && self.name.as_ident_str() == other.1
    }
}

impl<'a> hashbrown::Equivalent<ModuleId> for (&'a AccountAddress, &'a IdentStr) {
    fn equivalent(&self, other: &ModuleId) -> bool {
        self.0 == &other.address && self.1 == other.name.as_ident_str()
    }
}

impl Display for ModuleId {
    fn fmt(&self, f: &mut Formatter) -> std::fmt::Result {
        // Can't change, because it can be part of TransactionExecutionFailedEvent
        // which is emitted on chain.
        write!(f, "{}::{}", self.address.to_hex(), self.name)
    }
}

impl ModuleId {
    pub fn short_str_lossless(&self) -> String {
        format!("0x{}::{}", self.address.short_str_lossless(), self.name)
    }
}

impl Display for StructTag {
    fn fmt(&self, f: &mut Formatter) -> std::fmt::Result {
        write!(
            f,
            "0x{}::{}::{}",
            self.address.short_str_lossless(),
            self.module,
            self.name
        )?;
        if let Some(first_ty) = self.type_args.first() {
            write!(f, "<")?;
            write!(f, "{}", first_ty)?;
            for ty in self.type_args.iter().skip(1) {
                write!(f, ", {}", ty)?;
            }
            write!(f, ">")?;
        }
        Ok(())
    }
}

impl Display for TypeTag {
    fn fmt(&self, f: &mut Formatter) -> std::fmt::Result {
        match self {
            TypeTag::Struct(s) => write!(f, "{}", s),
            TypeTag::Vector(ty) => write!(f, "vector<{}>", ty),
            TypeTag::U8 => write!(f, "u8"),
            TypeTag::U16 => write!(f, "u16"),
            TypeTag::U32 => write!(f, "u32"),
            TypeTag::U64 => write!(f, "u64"),
            TypeTag::U128 => write!(f, "u128"),
            TypeTag::U256 => write!(f, "u256"),
            TypeTag::Address => write!(f, "address"),
            TypeTag::Signer => write!(f, "signer"),
            TypeTag::Bool => write!(f, "bool"),
        }
    }
}

impl Display for ResourceKey {
    fn fmt(&self, f: &mut Formatter) -> std::fmt::Result {
        write!(f, "0x{}/{}", self.address.short_str_lossless(), self.type_)
    }
}

impl From<StructTag> for TypeTag {
    fn from(t: StructTag) -> TypeTag {
        TypeTag::Struct(Box::new(t))
    }
}

#[cfg(test)]
mod tests {
    use super::TypeTag;
    use crate::{
        account_address::AccountAddress,
        identifier::Identifier,
        language_storage::{ModuleId, StructTag},
        safe_serialize::MAX_TYPE_TAG_NESTING,
    };
    use hashbrown::Equivalent;
    use proptest::prelude::*;
    use std::{
        collections::hash_map::DefaultHasher,
        hash::{Hash, Hasher},
        mem,
    };

    #[test]
    fn test_type_tag_serde() {
        let a = TypeTag::Struct(Box::new(StructTag {
            address: AccountAddress::ONE,
            module: Identifier::new("abc").unwrap(),
            name: Identifier::new("abc").unwrap(),
            type_args: vec![TypeTag::U8],
        }));
        let b = serde_json::to_string(&a).unwrap();
        let c: TypeTag = serde_json::from_str(&b).unwrap();
        assert!(a.eq(&c), "Type tag serde error");
        assert_eq!(mem::size_of::<TypeTag>(), 16);
    }

    #[test]
    fn test_nested_type_tag_struct_serde() {
        let mut type_tags = vec![make_type_tag_struct(TypeTag::U8)];

        let limit = MAX_TYPE_TAG_NESTING - 1;
        while type_tags.len() < limit.into() {
            type_tags.push(make_type_tag_struct(type_tags.last().unwrap().clone()));
        }

        // Note for this test serialize can handle one more nesting than deserialize
        // Both directions work
        let output = bcs::to_bytes(type_tags.last().unwrap()).unwrap();
        bcs::from_bytes::<TypeTag>(&output).unwrap();

        // One more, both should fail
        type_tags.push(make_type_tag_struct(type_tags.last().unwrap().clone()));
        let output = bcs::to_bytes(type_tags.last().unwrap()).unwrap();
        bcs::from_bytes::<TypeTag>(&output).unwrap_err();

        // One more and serialize fails
        type_tags.push(make_type_tag_struct(type_tags.last().unwrap().clone()));
        bcs::to_bytes(type_tags.last().unwrap()).unwrap_err();
    }

    #[test]
    fn test_nested_type_tag_vector_serde() {
        let mut type_tags = vec![make_type_tag_struct(TypeTag::U8)];

        let limit = MAX_TYPE_TAG_NESTING - 1;
        while type_tags.len() < limit.into() {
            type_tags.push(make_type_tag_vector(type_tags.last().unwrap().clone()));
        }

        // Note for this test serialize can handle one more nesting than deserialize
        // Both directions work
        let output = bcs::to_bytes(type_tags.last().unwrap()).unwrap();
        bcs::from_bytes::<TypeTag>(&output).unwrap();

        // One more, serialize passes, deserialize fails
        type_tags.push(make_type_tag_vector(type_tags.last().unwrap().clone()));
        let output = bcs::to_bytes(type_tags.last().unwrap()).unwrap();
        bcs::from_bytes::<TypeTag>(&output).unwrap_err();

        // One more and serialize fails
        type_tags.push(make_type_tag_vector(type_tags.last().unwrap().clone()));
        bcs::to_bytes(type_tags.last().unwrap()).unwrap_err();
    }

    fn make_type_tag_vector(type_param: TypeTag) -> TypeTag {
        TypeTag::Vector(Box::new(type_param))
    }

    fn make_type_tag_struct(type_arg: TypeTag) -> TypeTag {
        TypeTag::Struct(Box::new(StructTag {
            address: AccountAddress::ONE,
            module: Identifier::new("a").unwrap(),
            name: Identifier::new("a").unwrap(),
            type_args: vec![type_arg],
        }))
    }

    proptest! {
        #[test]
        fn module_id_ref_equivalence(module_id in any::<ModuleId>()) {
            let module_id_ref = module_id.as_refs();

            assert!(module_id.equivalent(&module_id_ref));
            assert!(module_id_ref.equivalent(&module_id));
        }

        #[test]
        fn module_id_ref_hash_equivalence(module_id in any::<ModuleId>()) {
            fn calculate_hash<T: Hash>(t: &T) -> u64 {
                let mut s = DefaultHasher::new();
                t.hash(&mut s);
                s.finish()
            }

            let module_id_ref = module_id.as_refs();

            assert_eq!(calculate_hash(&module_id), calculate_hash(&module_id_ref))
        }
    }
}<|MERGE_RESOLUTION|>--- conflicted
+++ resolved
@@ -109,16 +109,10 @@
     pub address: AccountAddress,
     pub module: Identifier,
     pub name: Identifier,
-<<<<<<< HEAD
     // INITIA CUSTOM
     // remove alias to solve reflection deserialization error.
     #[serde(rename = "type_args" /*, alias = "type_params"*/)]
-    pub type_params: Vec<TypeTag>,
-=======
-    // alias for compatibility with old json serialized data.
-    #[serde(rename = "type_args", alias = "type_params")]
     pub type_args: Vec<TypeTag>,
->>>>>>> 53e6d593
 }
 
 impl StructTag {
