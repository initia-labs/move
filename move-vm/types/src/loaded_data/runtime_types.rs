--- conflicted
+++ resolved
@@ -33,14 +33,9 @@
 };
 use triomphe::Arc as TriompheArc;
 
-<<<<<<< HEAD
-pub const TYPE_DEPTH_MAX: usize = 256;
-
 // runtime checksum type which is used for cache key.
 pub type Checksum = [u8; 32];
 
-=======
->>>>>>> 53e6d593
 #[derive(PartialEq, Eq, PartialOrd, Ord, Hash, Clone, Debug)]
 /// A formula describing the value depth of a type, using (the depths of) the type parameters as inputs.
 ///
@@ -136,16 +131,8 @@
 
 #[derive(Debug, Clone, Eq, Hash, PartialEq)]
 pub struct StructType {
-<<<<<<< HEAD
-    pub id: StructIdentifier,
-    pub fields: Vec<Type>,
-    pub field_names: Vec<Identifier>,
-    pub phantom_ty_args_mask: SmallBitVec,
-=======
-    pub idx: StructNameIndex,
     pub layout: StructLayout,
     pub phantom_ty_params_mask: SmallBitVec,
->>>>>>> 53e6d593
     pub abilities: AbilitySet,
     pub ty_params: Vec<StructTypeParameter>,
     pub name: Identifier,
@@ -211,7 +198,7 @@
                 if (variant as usize) < variants.len() =>
             {
                 variants[variant as usize].1.len() as u16
-            },
+            }
             _ => 0,
         }
     }
@@ -224,7 +211,7 @@
         match &self.layout {
             StructLayout::Variants(variants) if variant < variants.len() => {
                 variants[variant].0.to_string()
-            },
+            }
             _ => "<undefined>".to_string(),
         }
     }
@@ -261,10 +248,16 @@
         Ok(())
     }
 
+    pub fn id(&self) -> StructIdentifier {
+        StructIdentifier {
+            module_id: self.module.clone(),
+            name: self.name.clone(),
+        }
+    }
+
     #[cfg(test)]
     pub fn for_test() -> StructType {
         Self {
-            idx: StructNameIndex(0),
             layout: StructLayout::Single(vec![]),
             phantom_ty_params_mask: SmallBitVec::new(),
             abilities: AbilitySet::EMPTY,
@@ -346,16 +339,16 @@
 
                     Reference(ty) | MutableReference(ty) => {
                         self.stack.push(ty);
-                    },
+                    }
 
                     Vector(ty) => {
                         self.stack.push(ty);
-                    },
+                    }
 
                     StructInstantiation { ty_args, .. } => self.stack.extend(ty_args.iter().rev()),
                 }
                 Some(ty)
-            },
+            }
             None => None,
         }
     }
@@ -439,48 +432,6 @@
         Ok(())
     }
 
-<<<<<<< HEAD
-    fn apply_subst<F>(&self, subst: F, depth: usize) -> PartialVMResult<Type>
-    where
-        F: Fn(u16, usize) -> PartialVMResult<Type> + Copy,
-    {
-        if depth > TYPE_DEPTH_MAX {
-            return Err(PartialVMError::new(StatusCode::VM_MAX_TYPE_DEPTH_REACHED));
-        }
-        let res = match self {
-            Type::TyParam(idx) => subst(*idx, depth)?,
-            Type::Bool => Type::Bool,
-            Type::U8 => Type::U8,
-            Type::U16 => Type::U16,
-            Type::U32 => Type::U32,
-            Type::U64 => Type::U64,
-            Type::U128 => Type::U128,
-            Type::U256 => Type::U256,
-            Type::Address => Type::Address,
-            Type::Signer => Type::Signer,
-            Type::Vector(ty) => Type::Vector(TriompheArc::new(ty.apply_subst(subst, depth + 1)?)),
-            Type::Reference(ty) => Type::Reference(Box::new(ty.apply_subst(subst, depth + 1)?)),
-            Type::MutableReference(ty) => {
-                Type::MutableReference(Box::new(ty.apply_subst(subst, depth + 1)?))
-            },
-            Type::Struct { id, ability } => Type::Struct {
-                id: id.clone(),
-                ability: ability.clone(),
-            },
-            Type::StructInstantiation {
-                id,
-                ty_args: instantiation,
-                ability,
-            } => {
-                let mut inst = vec![];
-                for ty in instantiation.iter() {
-                    inst.push(ty.apply_subst(subst, depth + 1)?)
-                }
-                Type::StructInstantiation {
-                    id: id.clone(),
-                    ty_args: TriompheArc::new(inst),
-                    ability: ability.clone(),
-=======
     pub fn paranoid_check_is_u64_ty(&self) -> PartialVMResult<()> {
         if !matches!(self, Self::U64) {
             let msg = format!("Expected U64 type, got {}", self);
@@ -561,7 +512,6 @@
                 if let Self::Vector(elem_ty) = inner_ty.as_ref() {
                     elem_ty.paranoid_check_eq(expected_elem_ty)?;
                     return Ok(());
->>>>>>> 53e6d593
                 }
             }
         }
@@ -621,7 +571,7 @@
             _ => {
                 let msg = format!("Expected a mutable reference to freeze, got {}", self);
                 paranoid_failure!(msg)
-            },
+            }
         }
     }
 
@@ -631,11 +581,11 @@
             Type::Reference(inner_ty) | Type::MutableReference(inner_ty) => {
                 inner_ty.paranoid_check_has_ability(Ability::Copy)?;
                 Ok(inner_ty.as_ref().clone())
-            },
+            }
             _ => {
                 let msg = format!("Expected a reference to read, got {}", self);
                 paranoid_failure!(msg)
-            },
+            }
         }
     }
 
@@ -665,7 +615,7 @@
                     is_mut, self
                 );
                 paranoid_failure!(msg)
-            },
+            }
         }
     }
 
@@ -712,7 +662,7 @@
                     phantom_ty_args_mask.iter(),
                     type_argument_abilities,
                 )
-            },
+            }
         }
     }
 
@@ -756,7 +706,7 @@
                             ))
                         })?;
                         *entry.insert(ty.num_nodes())
-                    },
+                    }
                 })
             };
 
@@ -765,7 +715,7 @@
                 match ty {
                     TyParam(idx) => {
                         n += num_nodes_in_arg(*idx as usize)?;
-                    },
+                    }
                     Address
                     | Bool
                     | Signer
@@ -930,8 +880,8 @@
     }
 
     #[inline]
-    pub fn create_struct_ty(&self, idx: StructNameIndex, ability: AbilityInfo) -> Type {
-        Type::Struct { idx, ability }
+    pub fn create_struct_ty(&self, id: StructIdentifier, ability: AbilityInfo) -> Type {
+        Type::Struct { id, ability }
     }
 
     /// Creates a fully-instantiated struct type, performing the type substitution.
@@ -967,7 +917,7 @@
             .collect::<PartialVMResult<Vec<_>>>()?;
 
         Ok(Type::StructInstantiation {
-            idx: struct_ty.idx,
+            id: struct_ty.id(),
             ty_args: triomphe::Arc::new(ty_args),
             ability: AbilityInfo::generic_struct(
                 struct_ty.abilities,
@@ -1051,14 +1001,14 @@
             S::Vector(elem_tok) => {
                 let elem_ty = self.create_constant_ty_impl(elem_tok, count, depth + 1)?;
                 Vector(TriompheArc::new(elem_ty))
-            },
+            }
 
             S::Struct(_) | S::StructInstantiation(_, _) => {
                 return Err(
                     PartialVMError::new(StatusCode::UNKNOWN_INVARIANT_VIOLATION_ERROR)
                         .with_message("Struct constants are not supported".to_string()),
                 );
-            },
+            }
 
             tok => {
                 return Err(
@@ -1068,7 +1018,7 @@
                             tok
                         )),
                 );
-            },
+            }
         })
     }
 
@@ -1152,7 +1102,7 @@
                 // To avoid double-counting, revert counting the type parameter.
                 *count -= 1;
                 subst(*idx, count, depth)?
-            },
+            }
 
             Bool => Bool,
             U8 => U8,
@@ -1166,21 +1116,21 @@
             Vector(elem_ty) => {
                 let elem_ty = Self::apply_subst(elem_ty, subst, count, depth + 1, check)?;
                 Vector(TriompheArc::new(elem_ty))
-            },
+            }
             Reference(inner_ty) => {
                 let inner_ty = Self::apply_subst(inner_ty, subst, count, depth + 1, check)?;
                 Reference(Box::new(inner_ty))
-            },
+            }
             MutableReference(inner_ty) => {
                 let inner_ty = Self::apply_subst(inner_ty, subst, count, depth + 1, check)?;
                 MutableReference(Box::new(inner_ty))
-            },
-            Struct { idx, ability } => Struct {
-                idx: *idx,
+            }
+            Struct { id, ability } => Struct {
+                id: id.clone(),
                 ability: ability.clone(),
             },
             StructInstantiation {
-                idx,
+                id,
                 ty_args: non_instantiated_tys,
                 ability,
             } => {
@@ -1190,11 +1140,11 @@
                     instantiated_tys.push(ty);
                 }
                 StructInstantiation {
-                    idx: *idx,
+                    id: id.clone(),
                     ty_args: TriompheArc::new(instantiated_tys),
                     ability: ability.clone(),
                 }
-            },
+            }
         })
     }
 
@@ -1227,13 +1177,13 @@
             T::Vector(elem_ty_tag) => {
                 let elem_ty = self.create_ty_impl(elem_ty_tag, resolver, count, depth + 1)?;
                 Vector(triomphe::Arc::new(elem_ty))
-            },
+            }
             T::Struct(struct_tag) => {
                 let struct_ty = resolver(struct_tag.as_ref())?;
 
                 if struct_ty.ty_params.is_empty() && struct_tag.type_args.is_empty() {
                     Struct {
-                        idx: struct_ty.idx,
+                        id: struct_ty.id(),
                         ability: AbilityInfo::struct_(struct_ty.abilities),
                     }
                 } else {
@@ -1245,7 +1195,7 @@
                     Type::verify_ty_arg_abilities(struct_ty.ty_param_constraints(), &ty_args)
                         .map_err(|e| e.finish(Location::Undefined))?;
                     StructInstantiation {
-                        idx: struct_ty.idx,
+                        id: struct_ty.id(),
                         ty_args: triomphe::Arc::new(ty_args),
                         ability: AbilityInfo::generic_struct(
                             struct_ty.abilities,
@@ -1253,7 +1203,7 @@
                         ),
                     }
                 }
-            },
+            }
         })
     }
 
@@ -1426,11 +1376,11 @@
 
     #[test]
     fn test_create_struct_ty() {
-        let idx = StructNameIndex(0);
+        let id = StructIdentifier::empty();
         let ability_info = AbilityInfo::struct_(AbilitySet::EMPTY);
 
         // Limits are not relevant here.
-        let struct_ty = TypeBuilder::with_limits(1, 1).create_struct_ty(idx, ability_info.clone());
+        let struct_ty = TypeBuilder::with_limits(1, 1).create_struct_ty(id, ability_info.clone());
         assert_matches!(struct_ty, Type::Struct { .. });
     }
 
