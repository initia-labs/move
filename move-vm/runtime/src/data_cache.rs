--- conflicted
+++ resolved
@@ -2,20 +2,9 @@
 // Copyright (c) The Move Contributors
 // SPDX-License-Identifier: Apache-2.0
 
-<<<<<<< HEAD
-use crate::{
-    loader::{Loader, ModuleStorageAdapter},
-    logging::expect_no_verification_errors,
-};
-=======
 use crate::{loader::Loader, session_cache::SessionCache};
->>>>>>> 1f87f9ba
 use bytes::Bytes;
-use move_binary_format::{
-    deserializer::DeserializerConfig,
-    errors::*,
-    file_format::{CompiledModule, CompiledScript},
-};
+use move_binary_format::errors::*;
 use move_core_types::{
     account_address::AccountAddress,
     effects::{AccountChanges, ChangeSet, Changes, Op},
@@ -28,25 +17,16 @@
     vm_status::StatusCode,
 };
 use move_vm_types::{
-<<<<<<< HEAD
     loaded_data::runtime_types::Type,
     value_serde::deserialize_and_allow_delayed_values,
-=======
-    loaded_data::runtime_types::{Checksum, Type},
->>>>>>> 1f87f9ba
     values::{GlobalValue, Value},
 };
-use sha3::{Digest, Sha3_256};
-use std::{
-    collections::btree_map::{self, BTreeMap},
-    sync::Arc,
-};
+use std::collections::btree_map::BTreeMap;
 
 pub struct AccountDataCache {
     // The bool flag in the `data_map` indicates whether the resource contains
     // an aggregator or snapshot.
     data_map: BTreeMap<Type, (MoveTypeLayout, GlobalValue, bool)>,
-    checksum_map: BTreeMap<Identifier, (Checksum, bool)>,
     module_map: BTreeMap<Identifier, (Bytes, bool)>,
 }
 
@@ -54,28 +34,9 @@
     fn new() -> Self {
         Self {
             data_map: BTreeMap::new(),
-            checksum_map: BTreeMap::new(),
             module_map: BTreeMap::new(),
         }
     }
-}
-
-fn load_module_impl(
-    remote: &dyn MoveResolver<PartialVMError>,
-    account_map: &BTreeMap<AccountAddress, AccountDataCache>,
-    module_id: &ModuleId,
-) -> PartialVMResult<Bytes> {
-    if let Some(account_cache) = account_map.get(module_id.address()) {
-        if let Some((blob, _is_republishing)) = account_cache.module_map.get(module_id.name()) {
-            return Ok(blob.clone());
-        }
-    }
-    remote.get_module(module_id)?.ok_or_else(|| {
-        PartialVMError::new(StatusCode::LINKER_ERROR).with_message(format!(
-            "Linker Error: Cannot find {:?} in data cache",
-            module_id
-        ))
-    })
 }
 
 /// Transaction data cache. Keep updates within a transaction so they can all be published at
@@ -94,31 +55,15 @@
 pub struct TransactionDataCache<'r> {
     remote: &'r dyn MoveResolver<PartialVMError>,
     account_map: BTreeMap<AccountAddress, AccountDataCache>,
-
-    deserializer_config: DeserializerConfig,
-
-    // Caches to help avoid duplicate deserialization calls.
-    compiled_scripts: BTreeMap<[u8; 32], Arc<CompiledScript>>,
-    compiled_modules: BTreeMap<ModuleId, (Arc<CompiledModule>, usize, [u8; 32])>,
 }
 
 impl<'r> TransactionDataCache<'r> {
     /// Create a `TransactionDataCache` with a `RemoteCache` that provides access to data
     /// not updated in the transaction.
-<<<<<<< HEAD
-    pub(crate) fn new(
-        deserializer_config: DeserializerConfig,
-        remote: &'r impl MoveResolver<PartialVMError>,
-    ) -> Self {
-=======
-    pub fn new(remote: &'r impl MoveResolver<PartialVMError>) -> Self {
->>>>>>> 1f87f9ba
+    pub(crate) fn new(remote: &'r impl MoveResolver<PartialVMError>) -> Self {
         TransactionDataCache {
             remote,
             account_map: BTreeMap::new(),
-            deserializer_config,
-            compiled_scripts: BTreeMap::new(),
-            compiled_modules: BTreeMap::new(),
         }
     }
 
@@ -151,8 +96,8 @@
         resource_converter: &dyn Fn(Value, MoveTypeLayout, bool) -> PartialVMResult<Resource>,
         loader: &Loader,
         checksum_store: &SessionCache,
-    ) -> PartialVMResult<Changes<Bytes, Checksum, Resource>> {
-        let mut change_set = Changes::<Bytes, Checksum, Resource>::new();
+    ) -> PartialVMResult<Changes<Bytes, Resource>> {
+        let mut change_set = Changes::<Bytes, Resource>::new();
 
         for (addr, account_data_cache) in self.account_map.into_iter() {
             let mut modules = BTreeMap::new();
@@ -181,21 +126,11 @@
                 }
             }
 
-            let mut checksums = BTreeMap::new();
-            for (module_name, (checksum, is_republishing)) in &account_data_cache.checksum_map {
-                let op = if *is_republishing {
-                    Op::Modify(*checksum)
-                } else {
-                    Op::New(*checksum)
-                };
-                checksums.insert(module_name.clone(), op);
-            }
-
-            if !modules.is_empty() || !resources.is_empty() || !checksums.is_empty() {
+            if !modules.is_empty() || !resources.is_empty() {
                 change_set
                     .add_account_changeset(
                         addr,
-                        AccountChanges::from_modules_resources(modules, checksums, resources),
+                        AccountChanges::from_modules_resources(modules, resources),
                     )
                     .expect("accounts should be unique");
             }
@@ -249,7 +184,7 @@
                 // non-struct top-level value; can't happen
                 {
                     return Err(PartialVMError::new(StatusCode::INTERNAL_TYPE_ERROR))
-                }
+                },
             };
             // TODO(Gas): Shall we charge for this?
             let (ty_layout, has_aggregator_lifting) =
@@ -287,15 +222,14 @@
                                 StatusCode::FAILED_TO_DESERIALIZE_RESOURCE,
                             )
                             .with_message(msg));
-                        }
+                        },
                     };
 
                     GlobalValue::cached(val)?
-                }
+                },
                 None => GlobalValue::none(),
             };
 
-            
             self.account_map
                 .get_mut(&addr)
                 .unwrap()
@@ -315,87 +249,10 @@
         ))
     }
 
-<<<<<<< HEAD
-    pub(crate) fn load_module(&self, module_id: &ModuleId) -> PartialVMResult<Bytes> {
-        load_module_impl(self.remote, &self.account_map, module_id)
-    }
-
-    pub(crate) fn load_compiled_script_to_cache(
-        &mut self,
-        script_blob: &[u8],
-        hash_value: [u8; 32],
-    ) -> VMResult<Arc<CompiledScript>> {
-        let cache = &mut self.compiled_scripts;
-        match cache.entry(hash_value) {
-            btree_map::Entry::Occupied(entry) => Ok(entry.get().clone()),
-            btree_map::Entry::Vacant(entry) => {
-                let script = match CompiledScript::deserialize_with_config(
-                    script_blob,
-                    &self.deserializer_config,
-                ) {
-                    Ok(script) => script,
-                    Err(err) => {
-                        let msg = format!("[VM] deserializer for script returned error: {:?}", err);
-                        return Err(PartialVMError::new(StatusCode::CODE_DESERIALIZATION_ERROR)
-                            .with_message(msg)
-                            .finish(Location::Script));
-                    },
-                };
-                Ok(entry.insert(Arc::new(script)).clone())
-            },
-        }
-    }
-
-    pub(crate) fn load_compiled_module_to_cache(
-        &mut self,
-        id: ModuleId,
-        allow_loading_failure: bool,
-    ) -> VMResult<(Arc<CompiledModule>, usize, [u8; 32])> {
-        let cache = &mut self.compiled_modules;
-        match cache.entry(id) {
-            btree_map::Entry::Occupied(entry) => Ok(entry.get().clone()),
-            btree_map::Entry::Vacant(entry) => {
-                // bytes fetching, allow loading to fail if the flag is set
-                let bytes = match load_module_impl(self.remote, &self.account_map, entry.key())
-                    .map_err(|err| err.finish(Location::Undefined))
-                {
-                    Ok(bytes) => bytes,
-                    Err(err) if allow_loading_failure => return Err(err),
-                    Err(err) => {
-                        return Err(expect_no_verification_errors(err));
-                    },
-                };
-
-                let mut sha3_256 = Sha3_256::new();
-                sha3_256.update(&bytes);
-                let hash_value: [u8; 32] = sha3_256.finalize().into();
-
-                // for bytes obtained from the data store, they should always deserialize and verify.
-                // It is an invariant violation if they don't.
-                let module =
-                    CompiledModule::deserialize_with_config(&bytes, &self.deserializer_config)
-                        .map_err(|err| {
-                            let msg = format!("Deserialization error: {:?}", err);
-                            PartialVMError::new(StatusCode::CODE_DESERIALIZATION_ERROR)
-                                .with_message(msg)
-                                .finish(Location::Module(entry.key().clone()))
-                        })
-                        .map_err(expect_no_verification_errors)?;
-
-                Ok(entry
-                    .insert((Arc::new(module), bytes.len(), hash_value))
-                    .clone())
-            },
-        }
-    }
-
-=======
->>>>>>> 1f87f9ba
     pub(crate) fn publish_module(
         &mut self,
         module_id: &ModuleId,
         blob: Bytes,
-        checksum: Checksum,
         is_republishing: bool,
     ) -> VMResult<()> {
         let account_cache =
@@ -407,10 +264,6 @@
             .module_map
             .insert(module_id.name().to_owned(), (blob, is_republishing));
 
-        account_cache
-            .checksum_map
-            .insert(module_id.name().to_owned(), (checksum, is_republishing));
-
         Ok(())
     }
 }