<<<<<<< HEAD
// Copyright (c) The Diem Core Contributors
// Copyright (c) The Move Contributors
// SPDX-License-Identifier: Apache-2.0

use super::ModuleStorageAdapter;
use crate::{
    loader::{
        access_specifier_loader::load_access_specifier, Loader, Module, Resolver, ScriptHash,
    },
    native_functions::{NativeFunction, NativeFunctions, UnboxedNativeFunction},
};
=======
>>>>>>> 1f87f9ba
use move_binary_format::{
    access::ModuleAccess,
    binary_views::BinaryIndexedView,
    errors::{PartialVMError, PartialVMResult},
    file_format::{AbilitySet, Bytecode, CompiledModule, FunctionDefinitionIndex, Visibility},
};
use move_core_types::{identifier::Identifier, language_storage::ModuleId, vm_status::StatusCode};
<<<<<<< HEAD
use move_vm_types::loaded_data::{
    runtime_access_specifier::AccessSpecifier,
    runtime_types::{StructIdentifier, Type},
};
=======
use move_vm_types::loaded_data::runtime_types::{Checksum, Type};
>>>>>>> 1f87f9ba
use std::{fmt::Debug, sync::Arc};

use crate::native_functions::{NativeFunction, NativeFunctions, UnboxedNativeFunction};

use super::{module::Module, resolver::Resolver, ChecksumStorage, Loader};

// A simple wrapper for the "owner" of the function (Module or Script)
#[derive(Clone, Debug)]
pub(crate) enum Scope {
    Module(ModuleId),
    Script(Checksum),
}

// A runtime function
// #[derive(Debug)]
// https://github.com/rust-lang/rust/issues/70263
pub(crate) struct Function {
    #[allow(unused)]
    pub(crate) file_format_version: u32,
    pub(crate) index: FunctionDefinitionIndex,
    pub(crate) code: Vec<Bytecode>,
    pub(crate) type_parameters: Vec<AbilitySet>,
    // TODO: Make `native` and `def_is_native` become an enum.
    pub(crate) native: Option<NativeFunction>,
    pub(crate) def_is_native: bool,
    pub(crate) def_is_friend_or_private: bool,
    pub(crate) scope: Scope,
    pub(crate) name: Identifier,
    pub(crate) return_types: Vec<Type>,
    pub(crate) local_types: Vec<Type>,
    pub(crate) parameter_types: Vec<Type>,
    pub(crate) access_specifier: AccessSpecifier,
}

// This struct must be treated as an identifier for a function and not somehow relying on
// the internal implementation.
pub struct LoadedFunction {
    pub(crate) module: Arc<Module>,
    pub(crate) function: Arc<Function>,
}

impl std::fmt::Debug for Function {
    fn fmt(&self, f: &mut std::fmt::Formatter<'_>) -> Result<(), std::fmt::Error> {
        f.debug_struct("Function")
            .field("scope", &self.scope)
            .field("name", &self.name)
            .finish()
    }
}

impl Function {
    pub(crate) fn new(
        natives: &NativeFunctions,
        index: FunctionDefinitionIndex,
        module: &CompiledModule,
        signature_table: &[Vec<Type>],
<<<<<<< HEAD
        struct_names: &[StructIdentifier],
=======
>>>>>>> 1f87f9ba
    ) -> PartialVMResult<Self> {
        let def = module.function_def_at(index);
        let handle = module.function_handle_at(def.function);
        let name = module.identifier_at(handle.name).to_owned();
        let module_id = module.self_id();
        let def_is_friend_or_private = match def.visibility {
            Visibility::Friend | Visibility::Private => true,
            Visibility::Public => false,
        };
        let (native, def_is_native) = if def.is_native() {
            (
                natives.resolve(
                    module_id.address(),
                    module_id.name().as_str(),
                    name.as_str(),
                ),
                true,
            )
        } else {
            (None, false)
        };

        let scope = Scope::Module(module_id);

        // Native functions do not have a code unit
        let code = match &def.code {
            Some(code) => code.code.clone(),
            None => vec![],
        };

        let type_parameters = handle.type_parameters.clone();
        let return_types = signature_table[handle.return_.0 as usize].clone();
        let local_types = if let Some(code) = &def.code {
            let mut locals = signature_table[handle.parameters.0 as usize].clone();
            locals.append(&mut signature_table[code.locals.0 as usize].clone());
            locals
        } else {
            vec![]
        };

        let access_specifier = load_access_specifier(
            BinaryIndexedView::Module(module),
            signature_table,
            struct_names,
            &handle.access_specifiers,
        )?;

        let parameter_types = signature_table[handle.parameters.0 as usize].clone();

        Ok(Self {
            file_format_version: module.version(),
            index,
            code,
            type_parameters,
            native,
            def_is_native,
            def_is_friend_or_private,
            scope,
            name,
            local_types,
            return_types,
            parameter_types,
<<<<<<< HEAD
            access_specifier,
=======
>>>>>>> 1f87f9ba
        })
    }

    #[allow(unused)]
    pub(crate) fn file_format_version(&self) -> u32 {
        self.file_format_version
    }

    pub(crate) fn module_id(&self) -> Option<&ModuleId> {
        match &self.scope {
            Scope::Module(id) => Some(id),
            Scope::Script(_) => None,
        }
    }

    pub(crate) fn index(&self) -> FunctionDefinitionIndex {
        self.index
    }

    pub(crate) fn get_resolver<'a>(
        &self,
        loader: &'a Loader,
        checksum_storage: &dyn ChecksumStorage,
    ) -> Resolver<'a> {
        match &self.scope {
            Scope::Module(module_id) => {
                let module = loader
                    .get_module(module_id, checksum_storage)
                    .expect("ModuleId on Function must exist")
                    .expect("ModuleId on Function must exist");
                Resolver::for_module(loader, module)
            }
            Scope::Script(script_hash) => {
                let script = loader.get_script(script_hash);
                Resolver::for_script(loader, script)
            }
        }
    }

    pub(crate) fn local_count(&self) -> usize {
        self.local_types.len()
    }

    pub(crate) fn arg_count(&self) -> usize {
        self.parameter_types.len()
    }

    pub(crate) fn return_type_count(&self) -> usize {
        self.return_types.len()
    }

    pub(crate) fn name(&self) -> &str {
        self.name.as_str()
    }

    pub(crate) fn code(&self) -> &[Bytecode] {
        &self.code
    }

    pub(crate) fn type_parameters(&self) -> &[AbilitySet] {
        &self.type_parameters
    }

    pub(crate) fn local_types(&self) -> &[Type] {
        &self.local_types
    }

    pub(crate) fn return_types(&self) -> &[Type] {
        &self.return_types
    }

    pub(crate) fn parameter_types(&self) -> &[Type] {
        &self.parameter_types
    }

    pub(crate) fn pretty_string(&self) -> String {
        match &self.scope {
            Scope::Script(_) => "Script::main".into(),
            Scope::Module(id) => format!(
                "0x{}::{}::{}",
                id.address().to_hex(),
                id.name().as_str(),
                self.name.as_str()
            ),
        }
    }

    pub(crate) fn is_native(&self) -> bool {
        self.def_is_native
    }

    pub(crate) fn is_friend_or_private(&self) -> bool {
        self.def_is_friend_or_private
    }

    pub(crate) fn get_native(&self) -> PartialVMResult<&UnboxedNativeFunction> {
        self.native.as_deref().ok_or_else(|| {
            PartialVMError::new(StatusCode::MISSING_DEPENDENCY)
                .with_message(format!("Missing Native Function `{}`", self.name))
        })
    }
}

//
// Internal structures that are saved at the proper index in the proper tables to access
// execution information (interpreter).
// The following structs are internal to the loader and never exposed out.
// The `Loader` will create those struct and the proper table when loading a module.
// The `Resolver` uses those structs to return information to the `Interpreter`.
//

// A function instantiation.
#[derive(Clone, Debug)]
pub(crate) struct FunctionInstantiation {
    // index to `ModuleCache::functions` global table
    pub(crate) handle: FunctionHandle,
    pub(crate) instantiation: Vec<Type>,
}

#[derive(Clone, Debug)]
pub(crate) enum FunctionHandle {
    Local(Arc<Function>),
    Remote {
        module_id: ModuleId,
        name: Identifier,
    },
}<|MERGE_RESOLUTION|>--- conflicted
+++ resolved
@@ -1,17 +1,3 @@
-<<<<<<< HEAD
-// Copyright (c) The Diem Core Contributors
-// Copyright (c) The Move Contributors
-// SPDX-License-Identifier: Apache-2.0
-
-use super::ModuleStorageAdapter;
-use crate::{
-    loader::{
-        access_specifier_loader::load_access_specifier, Loader, Module, Resolver, ScriptHash,
-    },
-    native_functions::{NativeFunction, NativeFunctions, UnboxedNativeFunction},
-};
-=======
->>>>>>> 1f87f9ba
 use move_binary_format::{
     access::ModuleAccess,
     binary_views::BinaryIndexedView,
@@ -19,19 +5,18 @@
     file_format::{AbilitySet, Bytecode, CompiledModule, FunctionDefinitionIndex, Visibility},
 };
 use move_core_types::{identifier::Identifier, language_storage::ModuleId, vm_status::StatusCode};
-<<<<<<< HEAD
 use move_vm_types::loaded_data::{
     runtime_access_specifier::AccessSpecifier,
-    runtime_types::{StructIdentifier, Type},
+    runtime_types::{Checksum, StructIdentifier, Type},
 };
-=======
-use move_vm_types::loaded_data::runtime_types::{Checksum, Type};
->>>>>>> 1f87f9ba
 use std::{fmt::Debug, sync::Arc};
 
 use crate::native_functions::{NativeFunction, NativeFunctions, UnboxedNativeFunction};
 
-use super::{module::Module, resolver::Resolver, ChecksumStorage, Loader};
+use super::{
+    access_specifier_loader::load_access_specifier, module::Module, resolver::Resolver,
+    SessionStorage, Loader,
+};
 
 // A simple wrapper for the "owner" of the function (Module or Script)
 #[derive(Clone, Debug)]
@@ -83,10 +68,7 @@
         index: FunctionDefinitionIndex,
         module: &CompiledModule,
         signature_table: &[Vec<Type>],
-<<<<<<< HEAD
-        struct_names: &[StructIdentifier],
-=======
->>>>>>> 1f87f9ba
+        struct_ids: &[StructIdentifier],
     ) -> PartialVMResult<Self> {
         let def = module.function_def_at(index);
         let handle = module.function_handle_at(def.function);
@@ -130,7 +112,7 @@
         let access_specifier = load_access_specifier(
             BinaryIndexedView::Module(module),
             signature_table,
-            struct_names,
+            struct_ids,
             &handle.access_specifiers,
         )?;
 
@@ -149,10 +131,7 @@
             local_types,
             return_types,
             parameter_types,
-<<<<<<< HEAD
             access_specifier,
-=======
->>>>>>> 1f87f9ba
         })
     }
 
@@ -175,20 +154,20 @@
     pub(crate) fn get_resolver<'a>(
         &self,
         loader: &'a Loader,
-        checksum_storage: &dyn ChecksumStorage,
+        cache_storage: &dyn SessionStorage,
     ) -> Resolver<'a> {
         match &self.scope {
             Scope::Module(module_id) => {
                 let module = loader
-                    .get_module(module_id, checksum_storage)
+                    .get_module(module_id, cache_storage)
                     .expect("ModuleId on Function must exist")
                     .expect("ModuleId on Function must exist");
                 Resolver::for_module(loader, module)
-            }
+            },
             Scope::Script(script_hash) => {
                 let script = loader.get_script(script_hash);
                 Resolver::for_script(loader, script)
-            }
+            },
         }
     }
 
