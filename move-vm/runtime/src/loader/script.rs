--- conflicted
+++ resolved
@@ -7,22 +7,17 @@
     file_format::{Bytecode, CompiledScript, FunctionDefinitionIndex, Signature, SignatureIndex},
 };
 use move_core_types::{identifier::Identifier, language_storage::ModuleId, vm_status::StatusCode};
-<<<<<<< HEAD
 use move_vm_types::loaded_data::{
     runtime_access_specifier::AccessSpecifier,
-    runtime_types::{StructIdentifier, Type},
+    runtime_types::{Checksum, StructIdentifier, Type},
 };
-use std::{collections::BTreeMap, sync::Arc};
-=======
-use move_vm_types::loaded_data::runtime_types::{Checksum, StructIdentifier, Type};
 
 use super::{
     cache::ModuleCache,
     function::{Function, FunctionHandle, FunctionInstantiation, Scope},
     type_loader::intern_type,
-    ChecksumStorage,
+    SessionStorage,
 };
->>>>>>> 1f87f9ba
 
 // A Script is very similar to a `CompiledScript` but data is "transformed" to a representation
 // more appropriate to execution.
@@ -32,7 +27,7 @@
 #[derive(Clone)]
 pub(crate) struct Script {
     // primitive pools
-    pub(crate) script: Arc<CompiledScript>,
+    pub(crate) script: CompiledScript,
 
     // functions as indexes into the Loader function list
     function_refs: Vec<FunctionHandle>,
@@ -54,19 +49,11 @@
 
 impl Script {
     pub(crate) fn new(
-<<<<<<< HEAD
-        script: Arc<CompiledScript>,
-        script_hash: &ScriptHash,
-        cache: &ModuleStorageAdapter,
-        name_cache: &StructNameCache,
-    ) -> VMResult<Self> {
-=======
         script: CompiledScript,
         script_hash: &Checksum,
         module_cache: &ModuleCache,
-        checksum_storage: &dyn ChecksumStorage,
+        session_storage: &dyn SessionStorage,
     ) -> PartialVMResult<Self> {
->>>>>>> 1f87f9ba
         let mut struct_names = vec![];
         for struct_handle in script.struct_handles() {
             let struct_name = script.identifier_at(struct_handle.name);
@@ -78,7 +65,7 @@
                 name: struct_name.to_owned(),
             };
 
-            let checksum = checksum_storage.load_checksum(&module_id)?;
+            let checksum = session_storage.load_checksum(&module_id)?;
             module_cache
                 .get_struct_type_by_identifier(&checksum, &id)?
                 .check_compatibility(struct_handle)?;
@@ -188,7 +175,7 @@
                                                 expects one and only one signature token"
                                         .to_owned(),
                                 ));
-                            }
+                            },
                             Some(sig_token) => sig_token,
                         };
                         single_signature_token_map.insert(
@@ -196,8 +183,8 @@
                             intern_type(BinaryIndexedView::Script(&script), ty, &struct_names)?,
                         );
                     }
-                }
-                _ => {}
+                },
+                _ => {},
             }
         }
 
