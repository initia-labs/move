--- conflicted
+++ resolved
@@ -6,19 +6,12 @@
     config::VMConfig,
     data_cache::TransactionDataCache,
     interpreter::Interpreter,
-<<<<<<< HEAD
-    loader::{Function, LoadedFunction, Loader, SessionStorage, SessionStorageForVerify},
-    native_extensions::NativeContextExtensions,
-    native_functions::{NativeFunction, NativeFunctions},
-    session::{LoadedFunctionInstantiation, SerializedReturnValues, Session},
-    session_cache::SessionCache,
-=======
-    loader::{LoadedFunction, Loader, ModuleCache, ModuleStorage, ModuleStorageAdapter},
+    loader::{LoadedFunction, Loader, SessionStorage, SessionStorageForVerify},
     module_traversal::TraversalContext,
     native_extensions::NativeContextExtensions,
     native_functions::{NativeFunction, NativeFunctions},
-    session::SerializedReturnValues,
->>>>>>> 53e6d593
+    session::{SerializedReturnValues, Session},
+    session_cache::SessionCache,
 };
 use bytes::Bytes;
 use move_binary_format::{
@@ -26,25 +19,20 @@
     compatibility::Compatibility,
     errors::{verification_error, Location, PartialVMError, PartialVMResult, VMResult},
     file_format::LocalIndex,
-    normalized, CompiledModule, IndexKind,
+    CompiledModule, IndexKind,
 };
 use move_core_types::{
-<<<<<<< HEAD
     account_address::AccountAddress,
-    identifier::{IdentStr, Identifier},
+    identifier::Identifier,
     language_storage::{ModuleId, TypeTag},
     metadata::Metadata,
-    resolver::MoveResolver,
     value::MoveTypeLayout,
     vm_status::StatusCode,
-=======
-    account_address::AccountAddress, identifier::Identifier, language_storage::TypeTag,
-    value::MoveTypeLayout, vm_status::StatusCode,
->>>>>>> 53e6d593
 };
 use move_vm_types::{
     gas::GasMeter,
     loaded_data::runtime_types::{Checksum, Type},
+    resolver::MoveResolver,
     values::{Locals, Reference, VMValueCast, Value},
 };
 use sha3::{Digest, Sha3_256};
@@ -60,44 +48,28 @@
 }
 
 impl VMRuntime {
-<<<<<<< HEAD
     pub fn new(
         natives: impl IntoIterator<Item = (AccountAddress, Identifier, Identifier, NativeFunction)>,
         vm_config: VMConfig,
     ) -> PartialVMResult<Self> {
         Ok(VMRuntime {
-            loader: Loader::new(NativeFunctions::new(natives)?, vm_config),
-        })
-=======
-    /// Creates a new runtime instance with provided native functions and VM
-    /// configurations. If there are duplicated natives, panics.
-    pub(crate) fn new(
-        natives: impl IntoIterator<Item = (AccountAddress, Identifier, Identifier, NativeFunction)>,
-        vm_config: VMConfig,
-    ) -> Self {
-        VMRuntime {
             loader: Loader::new(
                 NativeFunctions::new(natives)
                     .unwrap_or_else(|e| panic!("Failed to create native functions: {}", e)),
                 vm_config,
             ),
-            module_cache: Arc::new(ModuleCache::new()),
-        }
->>>>>>> 53e6d593
+        })
     }
 
     /// Create a new Session backed by the given storage.
-    pub fn new_session<'r>(
-        &self,
-        remote: &'r impl MoveResolver<PartialVMError>,
-    ) -> Session<'r, '_> {
+    pub fn new_session<'r>(&self, remote: &'r impl MoveResolver) -> Session<'r, '_> {
         self.new_session_with_extensions(remote, NativeContextExtensions::default())
     }
 
     /// Create a new session, as in `new_session`, but provide native context extensions.
     pub fn new_session_with_extensions<'r>(
         &self,
-        remote: &'r impl MoveResolver<PartialVMError>,
+        remote: &'r impl MoveResolver,
         native_extensions: NativeContextExtensions<'r>,
     ) -> Session<'r, '_> {
         Session {
@@ -193,7 +165,6 @@
         for module in &compiled_modules {
             let module_id = module.self_id();
 
-<<<<<<< HEAD
             if session_cache
                 .exists_module(&module_id)
                 .map_err(|e| e.finish(Location::Module(module_id.clone())))?
@@ -201,33 +172,9 @@
             {
                 let old_module_ref = self.loader.load_module(&module_id, session_cache)?;
                 let old_module = old_module_ref.compiled_module();
-                let old_m = normalized::Module::new(old_module);
-                let new_m = normalized::Module::new(module);
                 compat
-                    .check(&old_m, &new_m)
-                    .map_err(|e| e.finish(Location::Undefined))?;
-=======
-            if data_store.exists_module(&module_id)? && compat.need_check_compat() {
-                let old_module_ref =
-                    self.loader
-                        .load_module(&module_id, data_store, module_store)?;
-                let old_module = old_module_ref.module();
-                if self.loader.vm_config().use_compatibility_checker_v2 {
-                    compat
-                        .check(old_module, module)
-                        .map_err(|e| e.finish(Location::Undefined))?
-                } else {
-                    #[allow(deprecated)]
-                    let old_m = normalized::Module::new(old_module)
-                        .map_err(|e| e.finish(Location::Undefined))?;
-                    #[allow(deprecated)]
-                    let new_m = normalized::Module::new(module)
-                        .map_err(|e| e.finish(Location::Undefined))?;
-                    compat
-                        .legacy_check(&old_m, &new_m)
-                        .map_err(|e| e.finish(Location::Undefined))?
-                }
->>>>>>> 53e6d593
+                    .check(old_module, module)
+                    .map_err(|e| e.finish(Location::Undefined))?
             }
             if !bundle_unverified.insert(module_id) {
                 return Err(PartialVMError::new(StatusCode::DUPLICATE_MODULE_NAME)
@@ -360,13 +307,8 @@
 
     fn deserialize_args(
         &self,
-<<<<<<< HEAD
         checksum_store: &SessionCache,
-        arg_tys: Vec<Type>,
-=======
-        module_store: &ModuleStorageAdapter,
         param_tys: Vec<Type>,
->>>>>>> 53e6d593
         serialized_args: Vec<impl Borrow<[u8]>>,
     ) -> PartialVMResult<(Locals, Vec<Value>)> {
         if param_tys.len() != serialized_args.len() {
@@ -393,23 +335,12 @@
                 Type::MutableReference(inner_t) | Type::Reference(inner_t) => {
                     dummy_locals.store_loc(
                         idx,
-<<<<<<< HEAD
                         self.deserialize_arg(checksum_store, inner_t, arg_bytes)?,
-                        self.loader
-                            .vm_config()
-                            .enable_invariant_violation_check_in_swap_loc,
+                        self.loader.vm_config().check_invariant_in_swap_loc,
                     )?;
                     dummy_locals.borrow_loc(idx)
                 }
-                _ => self.deserialize_arg(checksum_store, &arg_ty, arg_bytes),
-=======
-                        self.deserialize_arg(module_store, inner_t, arg_bytes)?,
-                        self.loader.vm_config().check_invariant_in_swap_loc,
-                    )?;
-                    dummy_locals.borrow_loc(idx)
-                },
-                _ => self.deserialize_arg(module_store, &ty, arg_bytes),
->>>>>>> 53e6d593
+                _ => self.deserialize_arg(checksum_store, &ty, arg_bytes),
             })
             .collect::<PartialVMResult<Vec<_>>>()?;
         Ok((dummy_locals, deserialized_args))
@@ -495,11 +426,8 @@
             .collect()
     }
 
-<<<<<<< HEAD
     #[allow(clippy::too_many_arguments)]
     #[allow(clippy::needless_collect)]
-=======
->>>>>>> 53e6d593
     fn execute_function_impl(
         &self,
         function: LoadedFunction,
@@ -510,7 +438,7 @@
         traversal_context: &mut TraversalContext,
         extensions: &mut NativeContextExtensions,
     ) -> VMResult<SerializedReturnValues> {
-        let ty_builder = self.loader().ty_builder();
+        let ty_builder = self.loader.ty_builder();
         let ty_args = function.ty_args();
 
         let param_tys = function
@@ -528,11 +456,7 @@
             })
             .collect::<Vec<_>>();
         let (mut dummy_locals, deserialized_args) = self
-<<<<<<< HEAD
-            .deserialize_args(checksum_store, arg_types, serialized_args)
-=======
-            .deserialize_args(module_store, param_tys, serialized_args)
->>>>>>> 53e6d593
+            .deserialize_args(checksum_store, param_tys, serialized_args)
             .map_err(|e| e.finish(Location::Undefined))?;
         let return_tys = function
             .return_tys()
@@ -553,30 +477,16 @@
         )?;
 
         let serialized_return_values = self
-<<<<<<< HEAD
-            .serialize_return_values(checksum_store, &return_types, return_values)
-=======
-            .serialize_return_values(module_store, &return_tys, return_values)
->>>>>>> 53e6d593
+            .serialize_return_values(checksum_store, &return_tys, return_values)
             .map_err(|e| e.finish(Location::Undefined))?;
         let serialized_mut_ref_outputs = mut_ref_args
             .into_iter()
             .map(|(idx, ty)| {
                 // serialize return values first in the case that a value points into this local
-<<<<<<< HEAD
-                let local_val = dummy_locals.move_loc(
-                    idx,
-                    self.loader
-                        .vm_config()
-                        .enable_invariant_violation_check_in_swap_loc,
-                )?;
+                let local_val = dummy_locals
+                    .move_loc(idx, self.loader.vm_config().check_invariant_in_swap_loc)?;
                 let (bytes, layout) =
                     self.serialize_return_value(checksum_store, &ty, local_val)?;
-=======
-                let local_val = dummy_locals
-                    .move_loc(idx, self.loader.vm_config().check_invariant_in_swap_loc)?;
-                let (bytes, layout) = self.serialize_return_value(module_store, &ty, local_val)?;
->>>>>>> 53e6d593
                 Ok((idx as LocalIndex, bytes, layout))
             })
             .collect::<PartialVMResult<_>>()
@@ -591,40 +501,6 @@
         })
     }
 
-<<<<<<< HEAD
-    #[allow(clippy::too_many_arguments)]
-    pub(crate) fn execute_function(
-        &self,
-        module: &ModuleId,
-        function_name: &IdentStr,
-        ty_args: Vec<TypeTag>,
-        serialized_args: Vec<impl Borrow<[u8]>>,
-        data_store: &mut TransactionDataCache,
-        session_cache: &SessionCache,
-        gas_meter: &mut impl GasMeter,
-        extensions: &mut NativeContextExtensions,
-        bypass_declared_entry_check: bool,
-    ) -> VMResult<SerializedReturnValues> {
-        // load the function
-        let (module, function, instantiation) =
-            self.loader
-                .load_function(module, function_name, &ty_args, session_cache)?;
-
-        self.execute_function_instantiation(
-            LoadedFunction { module, function },
-            instantiation,
-            serialized_args,
-            data_store,
-            session_cache,
-            gas_meter,
-            extensions,
-            bypass_declared_entry_check,
-        )
-    }
-
-    #[allow(clippy::too_many_arguments)]
-=======
->>>>>>> 53e6d593
     pub(crate) fn execute_function_instantiation(
         &self,
         func: LoadedFunction,
@@ -636,46 +512,6 @@
         traversal_context: &mut TraversalContext,
         extensions: &mut NativeContextExtensions,
     ) -> VMResult<SerializedReturnValues> {
-<<<<<<< HEAD
-        // load the function
-        let LoadedFunctionInstantiation {
-            type_arguments,
-            parameters,
-            return_,
-        } = function_instantiation;
-
-        use move_binary_format::{binary_views::BinaryIndexedView, file_format::SignatureIndex};
-        fn check_is_entry(
-            _resolver: &BinaryIndexedView,
-            is_entry: bool,
-            _parameters_idx: SignatureIndex,
-            _return_idx: Option<SignatureIndex>,
-        ) -> PartialVMResult<()> {
-            if is_entry {
-                Ok(())
-            } else {
-                Err(PartialVMError::new(
-                    StatusCode::EXECUTE_ENTRY_FUNCTION_CALLED_ON_NON_ENTRY_FUNCTION,
-                ))
-            }
-        }
-        let additional_signature_checks = if bypass_declared_entry_check {
-            move_bytecode_verifier::no_additional_script_signature_checks
-        } else {
-            check_is_entry
-        };
-
-        let LoadedFunction { module, function } = func;
-
-        script_signature::verify_module_function_signature_by_name(
-            module.compiled_module(),
-            IdentStr::new(function.as_ref().name()).expect(""),
-            additional_signature_checks,
-        )?;
-
-        // execute the function
-=======
->>>>>>> 53e6d593
         self.execute_function_impl(
             func,
             serialized_args,
@@ -687,11 +523,8 @@
         )
     }
 
-<<<<<<< HEAD
     #[allow(clippy::too_many_arguments)]
     // See Session::execute_script for what contracts to follow.
-=======
->>>>>>> 53e6d593
     pub(crate) fn execute_script(
         &self,
         script: impl Borrow<[u8]>,
@@ -706,12 +539,9 @@
         // Load the script first, verify it, and then execute the entry-point main function.
         let main = self
             .loader
-<<<<<<< HEAD
             .load_script(session_cache, script.borrow(), &ty_args)?;
+
         // execute the function
-=======
-            .load_script(script.borrow(), &ty_args, data_store, module_store)?;
->>>>>>> 53e6d593
         self.execute_function_impl(
             main,
             serialized_args,
