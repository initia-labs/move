--- conflicted
+++ resolved
@@ -43,13 +43,9 @@
             type_max_cost: 0,
             type_base_cost: 0,
             type_byte_cost: 0,
-<<<<<<< HEAD
             aggregator_v2_type_tagging: false,
-=======
-            aggregator_v2_type_tagging: true,
             module_cache_capacity: 1000,
             script_cache_capacity: 100,
->>>>>>> 1f87f9ba
         }
     }
 }
