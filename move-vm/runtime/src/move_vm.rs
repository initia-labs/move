--- conflicted
+++ resolved
@@ -3,9 +3,8 @@
 // SPDX-License-Identifier: Apache-2.0
 
 use crate::{
-    config::VMConfig, data_cache::TransactionDataCache, native_extensions::NativeContextExtensions,
-    native_functions::NativeFunction, runtime::VMRuntime, session::Session,
-    session_cache::SessionCache,
+    config::VMConfig, native_extensions::NativeContextExtensions, native_functions::NativeFunction,
+    runtime::VMRuntime, session::Session, session_cache::SessionCache,
 };
 use move_binary_format::errors::{Location, PartialVMError, VMResult};
 use move_core_types::{
@@ -52,7 +51,7 @@
         &self,
         remote: &'r impl MoveResolver<PartialVMError>,
     ) -> Session<'r, '_> {
-        self.new_session_with_extensions(remote, NativeContextExtensions::default())
+        self.runtime.new_session(remote)
     }
 
     /// Create a new session, as in `new_session`, but provide native context extensions.
@@ -61,87 +60,18 @@
         remote: &'r impl MoveResolver<PartialVMError>,
         native_extensions: NativeContextExtensions<'r>,
     ) -> Session<'r, '_> {
-        Session {
-<<<<<<< HEAD
-            move_vm: self,
-            data_cache: TransactionDataCache::new(
-                self.runtime
-                    .loader()
-                    .vm_config()
-                    .deserializer_config
-                    .clone(),
-                remote,
-            ),
-            module_store: ModuleStorageAdapter::new(self.runtime.module_storage()),
-=======
-            runtime: &self.runtime,
-            data_cache: TransactionDataCache::new(remote),
-            session_cache: SessionCache::new(remote),
->>>>>>> 1f87f9ba
-            native_extensions,
-        }
+        self.runtime
+            .new_session_with_extensions(remote, native_extensions)
     }
 
     pub fn get_fully_annotated_type_layout(
         &self,
-<<<<<<< HEAD
-        remote: &'r impl MoveResolver<PartialVMError>,
-        module_storage: Arc<dyn ModuleStorage>,
-        native_extensions: NativeContextExtensions<'r>,
-    ) -> Session<'r, '_> {
-        Session {
-            move_vm: self,
-            data_cache: TransactionDataCache::new(
-                self.runtime
-                    .loader()
-                    .vm_config()
-                    .deserializer_config
-                    .clone(),
-                remote,
-            ),
-            module_store: ModuleStorageAdapter::new(module_storage),
-            native_extensions,
-        }
-    }
-
-    /// Load a module into VM's code cache
-    pub fn load_module(
-        &self,
-        module_id: &ModuleId,
-        remote: &impl MoveResolver<PartialVMError>,
-    ) -> VMResult<Arc<CompiledModule>> {
-        self.runtime
-            .loader()
-            .load_module(
-                module_id,
-                &mut TransactionDataCache::new(
-                    self.runtime
-                        .loader()
-                        .vm_config()
-                        .deserializer_config
-                        .clone(),
-                    remote,
-                ),
-                &ModuleStorageAdapter::new(self.runtime.module_storage()),
-            )
-            .map(|arc_module| arc_module.arc_module())
-    }
-
-    /// Allows the adapter to announce to the VM that the code loading cache should be considered
-    /// outdated. This can happen if the adapter executed a particular code publishing transaction
-    /// but decided to not commit the result to the data store. Because the code cache currently
-    /// does not support deletion, the cache will, incorrectly, still contain this module.
-    /// TODO: new loader architecture
-    pub fn mark_loader_cache_as_invalid(&self) {
-        self.runtime.loader().mark_as_invalid()
-=======
         session_cache: &SessionCache,
         type_tag: &TypeTag,
     ) -> VMResult<MoveTypeLayout> {
         self.runtime
             .loader
-            .get_fully_annotated_type_layout(type_tag, session_cache, session_cache)
->>>>>>> 1f87f9ba
+            .get_fully_annotated_type_layout(type_tag, session_cache)
     }
 
     pub fn flush_unused_module_cache(&self) {
