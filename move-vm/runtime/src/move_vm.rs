// Copyright (c) The Diem Core Contributors
// Copyright (c) The Move Contributors
// SPDX-License-Identifier: Apache-2.0

use crate::{
<<<<<<< HEAD
    config::VMConfig, native_extensions::NativeContextExtensions, native_functions::NativeFunction,
    runtime::VMRuntime, session::Session, session_cache::SessionCache,
};
use move_binary_format::errors::{Location, PartialVMError, VMResult};
use move_core_types::{
    account_address::AccountAddress, identifier::Identifier, language_storage::TypeTag,
    resolver::MoveResolver, value::MoveTypeLayout,
};
=======
    config::VMConfig,
    data_cache::TransactionDataCache,
    loader::{ModuleStorage, ModuleStorageAdapter},
    native_extensions::NativeContextExtensions,
    native_functions::NativeFunction,
    runtime::VMRuntime,
    session::Session,
};
use move_binary_format::{errors::VMResult, CompiledModule};
use move_core_types::{
    account_address::AccountAddress, identifier::Identifier, language_storage::ModuleId,
    metadata::Metadata,
};
use move_vm_types::resolver::MoveResolver;
use std::sync::Arc;
>>>>>>> 53e6d593

pub struct MoveVM {
    pub(crate) runtime: VMRuntime,
}

impl MoveVM {
    /// Creates a new VM instance, using default configurations. Panics if there are duplicated
    /// natives.
    pub fn new(
        natives: impl IntoIterator<Item = (AccountAddress, Identifier, Identifier, NativeFunction)>,
    ) -> Self {
        let vm_config = VMConfig {
            // Keep the paranoid mode on as we most likely want this for tests.
            paranoid_type_checks: true,
            ..VMConfig::default()
        };
        Self::new_with_config(natives, vm_config)
    }

    /// Creates a new VM instance, with provided VM configurations. Panics if there are duplicated
    /// natives.
    pub fn new_with_config(
        natives: impl IntoIterator<Item = (AccountAddress, Identifier, Identifier, NativeFunction)>,
        vm_config: VMConfig,
    ) -> Self {
        Self {
            runtime: VMRuntime::new(natives, vm_config),
        }
    }

    /// Returns VM configuration used to initialize the VM.
    pub fn vm_config(&self) -> &VMConfig {
        self.runtime.loader().vm_config()
    }

    /// Create a new Session backed by the given storage.
    ///
    /// Right now it is the caller's responsibility to ensure cache coherence of the Move VM Loader
    ///   - When a module gets published in a Move VM Session, and then gets used by another
    ///     transaction, it will be loaded into the code cache and stay there even if the resulted
    ///     effects do not get committed back to the storage when the Session ends.
    ///   - As a result, if one wants to have multiple sessions at a time, one needs to make sure
    ///     none of them will try to publish a module. In other words, if there is a module publishing
    ///     Session it must be the only Session existing.
    ///   - In general, a new Move VM needs to be created whenever the storage gets modified by an
    ///     outer environment, or otherwise the states may be out of sync. There are a few exceptional
    ///     cases where this may not be necessary, with the most notable one being the common module
    ///     publishing flow: you can keep using the same Move VM if you publish some modules in a Session
    ///     and apply the effects to the storage when the Session ends.
<<<<<<< HEAD
    pub fn new_session<'r>(
        &self,
        remote: &'r impl MoveResolver<PartialVMError>,
    ) -> Session<'r, '_> {
        self.runtime.new_session(remote)
=======
    pub fn new_session<'r>(&self, remote: &'r impl MoveResolver) -> Session<'r, '_> {
        self.new_session_with_extensions(remote, NativeContextExtensions::default())
>>>>>>> 53e6d593
    }

    /// Create a new session, as in `new_session`, but provide native context extensions.
    pub fn new_session_with_extensions<'r>(
        &self,
        remote: &'r impl MoveResolver,
        native_extensions: NativeContextExtensions<'r>,
    ) -> Session<'r, '_> {
<<<<<<< HEAD
        self.runtime
            .new_session_with_extensions(remote, native_extensions)
=======
        Session {
            move_vm: self,
            data_cache: TransactionDataCache::new(
                self.runtime
                    .loader()
                    .vm_config()
                    .deserializer_config
                    .clone(),
                remote,
            ),
            module_store: ModuleStorageAdapter::new(self.runtime.module_storage()),
            native_extensions,
        }
    }

    /// Create a new session, as in `new_session`, but provide native context extensions and custome storage for resolved modules.
    pub fn new_session_with_extensions_and_modules<'r>(
        &self,
        remote: &'r impl MoveResolver,
        module_storage: Arc<dyn ModuleStorage>,
        native_extensions: NativeContextExtensions<'r>,
    ) -> Session<'r, '_> {
        Session {
            move_vm: self,
            data_cache: TransactionDataCache::new(
                self.runtime
                    .loader()
                    .vm_config()
                    .deserializer_config
                    .clone(),
                remote,
            ),
            module_store: ModuleStorageAdapter::new(module_storage),
            native_extensions,
        }
>>>>>>> 53e6d593
    }

    pub fn get_fully_annotated_type_layout(
        &self,
<<<<<<< HEAD
        session_cache: &SessionCache,
        type_tag: &TypeTag,
    ) -> VMResult<MoveTypeLayout> {
=======
        module_id: &ModuleId,
        remote: &impl MoveResolver,
    ) -> VMResult<Arc<CompiledModule>> {
>>>>>>> 53e6d593
        self.runtime
            .loader
            .get_fully_annotated_type_layout(type_tag, session_cache)
    }

    pub fn flush_unused_module_cache(&self) {
        self.runtime.flush_unused_module_cache()
    }

    pub fn flush_unused_script_cache(&self) {
        self.runtime.flush_unused_script_cache()
    }
}<|MERGE_RESOLUTION|>--- conflicted
+++ resolved
@@ -3,32 +3,15 @@
 // SPDX-License-Identifier: Apache-2.0
 
 use crate::{
-<<<<<<< HEAD
     config::VMConfig, native_extensions::NativeContextExtensions, native_functions::NativeFunction,
     runtime::VMRuntime, session::Session, session_cache::SessionCache,
 };
-use move_binary_format::errors::{Location, PartialVMError, VMResult};
+use move_binary_format::errors::{Location, VMResult};
 use move_core_types::{
     account_address::AccountAddress, identifier::Identifier, language_storage::TypeTag,
-    resolver::MoveResolver, value::MoveTypeLayout,
-};
-=======
-    config::VMConfig,
-    data_cache::TransactionDataCache,
-    loader::{ModuleStorage, ModuleStorageAdapter},
-    native_extensions::NativeContextExtensions,
-    native_functions::NativeFunction,
-    runtime::VMRuntime,
-    session::Session,
-};
-use move_binary_format::{errors::VMResult, CompiledModule};
-use move_core_types::{
-    account_address::AccountAddress, identifier::Identifier, language_storage::ModuleId,
-    metadata::Metadata,
+    value::MoveTypeLayout,
 };
 use move_vm_types::resolver::MoveResolver;
-use std::sync::Arc;
->>>>>>> 53e6d593
 
 pub struct MoveVM {
     pub(crate) runtime: VMRuntime,
@@ -39,13 +22,8 @@
     /// natives.
     pub fn new(
         natives: impl IntoIterator<Item = (AccountAddress, Identifier, Identifier, NativeFunction)>,
-    ) -> Self {
-        let vm_config = VMConfig {
-            // Keep the paranoid mode on as we most likely want this for tests.
-            paranoid_type_checks: true,
-            ..VMConfig::default()
-        };
-        Self::new_with_config(natives, vm_config)
+    ) -> VMResult<Self> {
+        Self::new_with_config(natives, VMConfig::default())
     }
 
     /// Creates a new VM instance, with provided VM configurations. Panics if there are duplicated
@@ -53,15 +31,16 @@
     pub fn new_with_config(
         natives: impl IntoIterator<Item = (AccountAddress, Identifier, Identifier, NativeFunction)>,
         vm_config: VMConfig,
-    ) -> Self {
-        Self {
-            runtime: VMRuntime::new(natives, vm_config),
-        }
+    ) -> VMResult<Self> {
+        Ok(Self {
+            runtime: VMRuntime::new(natives, vm_config)
+                .map_err(|err| err.finish(Location::Undefined))?,
+        })
     }
 
     /// Returns VM configuration used to initialize the VM.
     pub fn vm_config(&self) -> &VMConfig {
-        self.runtime.loader().vm_config()
+        self.runtime.loader.vm_config()
     }
 
     /// Create a new Session backed by the given storage.
@@ -78,16 +57,8 @@
     ///     cases where this may not be necessary, with the most notable one being the common module
     ///     publishing flow: you can keep using the same Move VM if you publish some modules in a Session
     ///     and apply the effects to the storage when the Session ends.
-<<<<<<< HEAD
-    pub fn new_session<'r>(
-        &self,
-        remote: &'r impl MoveResolver<PartialVMError>,
-    ) -> Session<'r, '_> {
+    pub fn new_session<'r>(&self, remote: &'r impl MoveResolver) -> Session<'r, '_> {
         self.runtime.new_session(remote)
-=======
-    pub fn new_session<'r>(&self, remote: &'r impl MoveResolver) -> Session<'r, '_> {
-        self.new_session_with_extensions(remote, NativeContextExtensions::default())
->>>>>>> 53e6d593
     }
 
     /// Create a new session, as in `new_session`, but provide native context extensions.
@@ -96,59 +67,15 @@
         remote: &'r impl MoveResolver,
         native_extensions: NativeContextExtensions<'r>,
     ) -> Session<'r, '_> {
-<<<<<<< HEAD
         self.runtime
             .new_session_with_extensions(remote, native_extensions)
-=======
-        Session {
-            move_vm: self,
-            data_cache: TransactionDataCache::new(
-                self.runtime
-                    .loader()
-                    .vm_config()
-                    .deserializer_config
-                    .clone(),
-                remote,
-            ),
-            module_store: ModuleStorageAdapter::new(self.runtime.module_storage()),
-            native_extensions,
-        }
-    }
-
-    /// Create a new session, as in `new_session`, but provide native context extensions and custome storage for resolved modules.
-    pub fn new_session_with_extensions_and_modules<'r>(
-        &self,
-        remote: &'r impl MoveResolver,
-        module_storage: Arc<dyn ModuleStorage>,
-        native_extensions: NativeContextExtensions<'r>,
-    ) -> Session<'r, '_> {
-        Session {
-            move_vm: self,
-            data_cache: TransactionDataCache::new(
-                self.runtime
-                    .loader()
-                    .vm_config()
-                    .deserializer_config
-                    .clone(),
-                remote,
-            ),
-            module_store: ModuleStorageAdapter::new(module_storage),
-            native_extensions,
-        }
->>>>>>> 53e6d593
     }
 
     pub fn get_fully_annotated_type_layout(
         &self,
-<<<<<<< HEAD
         session_cache: &SessionCache,
         type_tag: &TypeTag,
     ) -> VMResult<MoveTypeLayout> {
-=======
-        module_id: &ModuleId,
-        remote: &impl MoveResolver,
-    ) -> VMResult<Arc<CompiledModule>> {
->>>>>>> 53e6d593
         self.runtime
             .loader
             .get_fully_annotated_type_layout(type_tag, session_cache)
