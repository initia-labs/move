--- conflicted
+++ resolved
@@ -7,12 +7,8 @@
 #[cfg(any(debug_assertions, feature = "debugging"))]
 use crate::{
     interpreter::Interpreter,
-<<<<<<< HEAD
-    loader::{Function, Loader},
+    loader::{LoadedFunction, Loader},
     session_cache::SessionCache,
-=======
-    loader::{LoadedFunction, Loader},
->>>>>>> 53e6d593
 };
 #[cfg(any(debug_assertions, feature = "debugging"))]
 use ::{
@@ -94,9 +90,8 @@
         }
     }
     if *DEBUGGING_ENABLED {
-<<<<<<< HEAD
         DEBUG_CONTEXT.lock().unwrap().debug_loop(
-            function_desc,
+            function,
             locals,
             pc,
             instr,
@@ -104,12 +99,6 @@
             checksum_store,
             interp,
         );
-=======
-        DEBUG_CONTEXT
-            .lock()
-            .unwrap()
-            .debug_loop(function, locals, pc, instr, loader, interp);
->>>>>>> 53e6d593
     }
 }
 
