--- conflicted
+++ resolved
@@ -44,19 +44,15 @@
         vec![]
     }
 
-<<<<<<< HEAD
-    fn get_checksum(&self, _module_id: &ModuleId) -> Result<Option<[u8; 32]>, Self::Error> {
-        Ok(None)
-    }
-
-    fn get_module(&self, _module_id: &ModuleId) -> Result<Option<Bytes>, Self::Error> {
-=======
     fn get_module(&self, _module_id: &ModuleId) -> PartialVMResult<Option<Bytes>> {
->>>>>>> 53e6d593
-        Ok(None)
-    }
-
-    fn get_check_compat(&self) -> Result<bool, Self::Error> {
+        Ok(None)
+    }
+
+    fn get_checksum(&self, _module_id: &ModuleId) -> PartialVMResult<Option<[u8; 32]>> {
+        Ok(None)
+    }
+
+    fn get_check_compat(&self) -> PartialVMResult<bool> {
         Ok(true)
     }
 }
@@ -85,100 +81,6 @@
     }
 }
 
-<<<<<<< HEAD
-/// A storage adapter created by stacking a change set on top of an existing storage backend.
-/// This can be used for additional computations without modifying the base.
-#[derive(Debug, Clone)]
-pub struct DeltaStorage<'a, 'b, S> {
-    base: &'a S,
-    change_set: &'b ChangeSet,
-}
-
-impl<'a, 'b, S: ModuleResolver> ModuleResolver for DeltaStorage<'a, 'b, S> {
-    type Error = S::Error;
-
-    fn get_module_metadata(&self, _module_id: &ModuleId) -> Vec<Metadata> {
-        vec![]
-    }
-
-    fn get_checksum(&self, module_id: &ModuleId) -> Result<Option<[u8; 32]>, Self::Error> {
-        if let Some(account_storage) = self.change_set.accounts().get(module_id.address()) {
-            if let Some(blob_op) = account_storage.modules().get(module_id.name()) {
-                return Ok(blob_op.map_ref(|blob| {
-                    let mut sha3_256 = Sha3_256::new();
-                    sha3_256.update(&blob);
-                    let checksum: [u8; 32] = sha3_256.finalize().into();
-
-                    checksum
-                }).ok())
-            }
-        }
-
-        self.base.get_checksum(module_id)
-    }
-
-    fn get_module(&self, module_id: &ModuleId) -> Result<Option<Bytes>, Self::Error> {
-        if let Some(account_storage) = self.change_set.accounts().get(module_id.address()) {
-            if let Some(blob_opt) = account_storage.modules().get(module_id.name()) {
-                return Ok(blob_opt.clone().ok());
-            }
-        }
-
-        self.base.get_module(module_id)
-    }
-
-    fn get_check_compat(&self) -> Result<bool, Self::Error> {
-        self.base.get_check_compat()
-    }
-}
-
-impl<'a, 'b, S: ResourceResolver> ResourceResolver for DeltaStorage<'a, 'b, S> {
-    type Error = S::Error;
-
-    fn get_resource_bytes_with_metadata_and_layout(
-        &self,
-        address: &AccountAddress,
-        tag: &StructTag,
-        metadata: &[Metadata],
-        layout: Option<&MoveTypeLayout>,
-    ) -> Result<(Option<Bytes>, usize), Self::Error> {
-        if let Some(account_storage) = self.change_set.accounts().get(address) {
-            if let Some(blob_opt) = account_storage.resources().get(tag) {
-                let buf = blob_opt.clone().ok();
-                let buf_size = resource_size(&buf);
-                return Ok((buf, buf_size));
-            }
-        }
-        self.base
-            .get_resource_bytes_with_metadata_and_layout(address, tag, metadata, layout)
-    }
-}
-
-#[cfg(feature = "table-extension")]
-impl<'a, 'b, S: TableResolver> TableResolver for DeltaStorage<'a, 'b, S> {
-    fn resolve_table_entry_bytes_with_layout(
-        &self,
-        handle: &TableHandle,
-        key: &[u8],
-        maybe_layout: Option<&MoveTypeLayout>,
-    ) -> Result<Option<Bytes>, PartialVMError> {
-        // TODO: In addition to `change_set`, cache table outputs.
-        self.base
-            .resolve_table_entry_bytes_with_layout(handle, key, maybe_layout)
-    }
-}
-
-impl<'a, 'b, S: MoveResolver<PartialVMError>> DeltaStorage<'a, 'b, S> {
-    pub fn new(base: &'a S, delta: &'b ChangeSet) -> Self {
-        Self {
-            base,
-            change_set: delta,
-        }
-    }
-}
-
-=======
->>>>>>> 53e6d593
 /// Simple in-memory storage for modules and resources under an account.
 #[derive(Debug, Clone)]
 struct InMemoryAccountStorage {
@@ -192,7 +94,7 @@
     accounts: BTreeMap<AccountAddress, InMemoryAccountStorage>,
     #[cfg(feature = "table-extension")]
     tables: BTreeMap<TableHandle, BTreeMap<Vec<u8>, Bytes>>,
-    check_compat: bool
+    check_compat: bool,
 }
 
 impl CompiledModuleView for InMemoryStorage {
@@ -203,7 +105,7 @@
             Some(bytes) => {
                 let config = DeserializerConfig::new(VERSION_MAX, IDENTIFIER_SIZE_MAX);
                 Some(CompiledModule::deserialize_with_config(&bytes, &config)?)
-            },
+            }
             None => None,
         })
     }
@@ -228,16 +130,16 @@
                         entry.key()
                     )),
                 )
-            },
+            }
             (Occupied(entry), Delete) => {
                 entry.remove();
-            },
+            }
             (Occupied(entry), Modify(val)) => {
                 *entry.into_mut() = val;
-            },
+            }
             (Vacant(entry), New(val)) => {
                 entry.insert(val);
-            },
+            }
             (Vacant(entry), Delete | Modify(_)) => {
                 return Err(
                     PartialVMError::new(StatusCode::STORAGE_ERROR).with_message(format!(
@@ -245,7 +147,7 @@
                         entry.key()
                     )),
                 )
-            },
+            }
         }
     }
     Ok(())
@@ -290,12 +192,12 @@
             match self.accounts.entry(addr) {
                 btree_map::Entry::Occupied(entry) => {
                     entry.into_mut().apply(account_changeset)?;
-                },
+                }
                 btree_map::Entry::Vacant(entry) => {
                     let mut account_storage = InMemoryAccountStorage::new();
                     account_storage.apply(account_changeset)?;
                     entry.insert(account_storage);
-                },
+                }
             }
         }
 
@@ -368,10 +270,18 @@
 }
 
 impl ModuleResolver for InMemoryStorage {
-<<<<<<< HEAD
-    type Error = PartialVMError;
-
-    fn get_checksum(&self, module_id: &ModuleId) -> Result<Option<[u8; 32]>, Self::Error> {
+    fn get_module_metadata(&self, _module_id: &ModuleId) -> Vec<Metadata> {
+        vec![]
+    }
+
+    fn get_module(&self, module_id: &ModuleId) -> PartialVMResult<Option<Bytes>> {
+        if let Some(account_storage) = self.accounts.get(module_id.address()) {
+            return Ok(account_storage.modules.get(module_id.name()).cloned());
+        }
+        Ok(None)
+    }
+
+    fn get_checksum(&self, module_id: &ModuleId) -> PartialVMResult<Option<[u8; 32]>> {
         if let Some(account_storage) = self.accounts.get(module_id.address()) {
             match account_storage.modules.get(module_id.name()) {
                 Some(blob) => {
@@ -380,29 +290,16 @@
                     let checksum: [u8; 32] = sha3_256.finalize().into();
 
                     return Ok(Some(checksum));
-                },
+                }
                 None => {
                     return Ok(None);
-                },
-            }
-        }
-        Ok(None)
-    }
-
-=======
->>>>>>> 53e6d593
-    fn get_module_metadata(&self, _module_id: &ModuleId) -> Vec<Metadata> {
-        vec![]
-    }
-
-    fn get_module(&self, module_id: &ModuleId) -> PartialVMResult<Option<Bytes>> {
-        if let Some(account_storage) = self.accounts.get(module_id.address()) {
-            return Ok(account_storage.modules.get(module_id.name()).cloned());
-        }
-        Ok(None)
-    }
-
-    fn get_check_compat(&self) -> Result<bool, Self::Error> {
+                }
+            }
+        }
+        Ok(None)
+    }
+
+    fn get_check_compat(&self) -> PartialVMResult<bool> {
         Ok(self.check_compat)
     }
 }
