--- conflicted
+++ resolved
@@ -11,19 +11,12 @@
 # See more keys and their definitions at https://doc.rust-lang.org/cargo/reference/manifest.html
 
 [dependencies]
-<<<<<<< HEAD
-anyhow = "1.0.52"
-bytes = "1.4.0"
-once_cell = "1.7.2"
-serde = { version = "1.0.124", features = ["derive", "rc"] }
-sha3 = "0.10"
-itertools = "0.10.1"
-=======
 anyhow = { workspace = true }
 bytes = { workspace = true }
 once_cell = { workspace = true }
 serde = { workspace = true, features = ["derive", "rc"] }
->>>>>>> 53e6d593
+sha3 = { workspace = true }
+itertools = { workspace = true }
 
 move-binary-format = { path = "../../move-binary-format" }
 move-bytecode-utils = { path = "../../tools/move-bytecode-utils" }
