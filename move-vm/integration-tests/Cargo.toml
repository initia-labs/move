[package]
name = "move-vm-integration-tests"
version = "0.1.0"
authors = ["Diem Association <opensource@diem.com>"]
description = "Move VM Integration Tests"
repository = "https://github.com/diem/diem"
homepage = "https://diem.com"
license = "Apache-2.0"
publish = false
edition = "2021"
# See more keys and their definitions at https://doc.rust-lang.org/cargo/reference/manifest.html

[dependencies]
<<<<<<< HEAD
anyhow = "1.0.52"
bytes = "1.4.0"
memory-stats = "1.0.0"
move-binary-format = { path = "../../move-binary-format", features = ["testing"] }
move-bytecode-verifier = { path = "../../move-bytecode-verifier" }
move-compiler = { path = "../../move-compiler" }
tempfile = "3.2.0"
sha3 = "0.9.1"
=======
anyhow = { workspace = true }
bytes = { workspace = true }
memory-stats = { workspace = true }
move-binary-format = { path = "../../move-binary-format", features = ["testing"] }
move-bytecode-verifier = { path = "../../move-bytecode-verifier" }
move-compiler = { path = "../../move-compiler" }
smallvec = { workspace = true }
tempfile = { workspace = true }
>>>>>>> 53e6d593

move-core-types = { path = "../../move-core/types" }
move-stdlib = { path = "../../move-stdlib" }
move-vm-runtime = { path = "../runtime", features = ["testing"] }
move-vm-test-utils = { path = "../test-utils" }
move-vm-types = { path = "../types" }

[features]
default = []
table-extension = [
    "move-vm-test-utils/table-extension"
]<|MERGE_RESOLUTION|>--- conflicted
+++ resolved
@@ -11,25 +11,17 @@
 # See more keys and their definitions at https://doc.rust-lang.org/cargo/reference/manifest.html
 
 [dependencies]
-<<<<<<< HEAD
-anyhow = "1.0.52"
-bytes = "1.4.0"
-memory-stats = "1.0.0"
-move-binary-format = { path = "../../move-binary-format", features = ["testing"] }
-move-bytecode-verifier = { path = "../../move-bytecode-verifier" }
-move-compiler = { path = "../../move-compiler" }
-tempfile = "3.2.0"
-sha3 = "0.9.1"
-=======
 anyhow = { workspace = true }
 bytes = { workspace = true }
 memory-stats = { workspace = true }
-move-binary-format = { path = "../../move-binary-format", features = ["testing"] }
+move-binary-format = { path = "../../move-binary-format", features = [
+    "testing",
+] }
 move-bytecode-verifier = { path = "../../move-bytecode-verifier" }
 move-compiler = { path = "../../move-compiler" }
 smallvec = { workspace = true }
 tempfile = { workspace = true }
->>>>>>> 53e6d593
+sha3 = { workspace = true }
 
 move-core-types = { path = "../../move-core/types" }
 move-stdlib = { path = "../../move-stdlib" }
@@ -39,6 +31,4 @@
 
 [features]
 default = []
-table-extension = [
-    "move-vm-test-utils/table-extension"
-]+table-extension = ["move-vm-test-utils/table-extension"]