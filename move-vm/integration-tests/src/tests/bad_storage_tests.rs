// Copyright (c) The Diem Core Contributors
// Copyright (c) The Move Contributors
// SPDX-License-Identifier: Apache-2.0

use crate::compiler::{as_module, as_script, compile_units};
use bytes::Bytes;
use move_binary_format::errors::{PartialVMError, PartialVMResult};
use move_core_types::{
    account_address::AccountAddress,
    identifier::Identifier,
    language_storage::{ModuleId, StructTag},
    metadata::Metadata,
    value::{serialize_values, MoveTypeLayout, MoveValue},
    vm_status::{StatusCode, StatusType},
};
use move_vm_runtime::{module_traversal::*, move_vm::MoveVM};
use move_vm_test_utils::InMemoryStorage;
use move_vm_types::{
    gas::UnmeteredGasMeter,
    resolver::{ModuleResolver, ResourceResolver},
};

const TEST_ADDR: AccountAddress = AccountAddress::new([42; AccountAddress::LENGTH]);

#[test]
fn test_malformed_resource() {
    // Compile the modules and scripts.
    // TODO: find a better way to include the Signer module.
    let code = r#"
        address std {
            module signer {
                native public fun borrow_address(s: &signer): &address;

                public fun address_of(s: &signer): address {
                    *borrow_address(s)
                }
            }
        }

        module {{ADDR}}::M {
            use std::signer;

            struct Foo has key { x: u64, y: bool }

            public fun publish(s: &signer) {
                move_to(s, Foo { x: 123, y : false });
            }

            public fun check(s: &signer) acquires Foo {
                let foo = borrow_global<Foo>(signer::address_of(s));
                assert!(foo.x == 123 && foo.y == false, 42);
            }
        }

        script {
            use {{ADDR}}::M;

            fun main(s: signer) {
                M::publish(&s);
            }
        }

        script {
            use {{ADDR}}::M;

            fun main(s: signer) {
                M::check(&s);
            }
        }
    "#;
    let code = code.replace("{{ADDR}}", &format!("0x{}", TEST_ADDR.to_hex()));
    let mut units = compile_units(&code).unwrap();

    let s2 = as_script(units.pop().unwrap());
    let s1 = as_script(units.pop().unwrap());
    let m = as_module(units.pop().unwrap());
    let ms = as_module(units.pop().unwrap());

    let mut storage = InMemoryStorage::new();

    // Publish module Signer and module M.
    let mut blob = vec![];
    ms.serialize(&mut blob).unwrap();
    storage.publish_or_overwrite_module(ms.self_id(), blob);

    let mut blob = vec![];
    m.serialize(&mut blob).unwrap();
    storage.publish_or_overwrite_module(m.self_id(), blob);

    let vm = MoveVM::new(move_stdlib::natives::all_natives(
        AccountAddress::from_hex_literal("0x1").unwrap(),
        move_stdlib::natives::GasParameters::zeros(),
    ));

    // Execute the first script to publish a resource Foo.
    let mut script_blob = vec![];
    s1.serialize(&mut script_blob).unwrap();
    let mut sess = vm.new_session(&storage);
    let traversal_storage = TraversalStorage::new();
    sess.execute_script(
        script_blob,
        vec![],
        vec![MoveValue::Signer(TEST_ADDR).simple_serialize().unwrap()],
        &mut UnmeteredGasMeter,
        &mut TraversalContext::new(&traversal_storage),
    )
    .map(|_| ())
    .unwrap();
    let changeset = sess.finish().unwrap();
    storage.apply(changeset).unwrap();

    // Execute the second script and make sure it succeeds. This script simply checks
    // that the published resource is what we expect it to be. This inital run is to ensure
    // the testing environment is indeed free of errors without external interference.
    let mut script_blob = vec![];
    s2.serialize(&mut script_blob).unwrap();
    {
        let mut sess = vm.new_session(&storage);
        sess.execute_script(
            script_blob.clone(),
            vec![],
            vec![MoveValue::Signer(TEST_ADDR).simple_serialize().unwrap()],
            &mut UnmeteredGasMeter,
            &mut TraversalContext::new(&traversal_storage),
        )
        .map(|_| ())
        .unwrap();
    }

    // Corrupt the resource in the storage.
    storage.publish_or_overwrite_resource(
        TEST_ADDR,
        StructTag {
            address: TEST_ADDR,
            module: Identifier::new("M").unwrap(),
            name: Identifier::new("Foo").unwrap(),
            type_args: vec![],
        },
        vec![0x3, 0x4, 0x5],
    );

    // Run the second script again.
    // The test will be successful if it fails with an invariant violation.
    {
        let mut sess = vm.new_session(&storage);
        let err = sess
            .execute_script(
                script_blob,
                vec![],
                vec![MoveValue::Signer(TEST_ADDR).simple_serialize().unwrap()],
                &mut UnmeteredGasMeter,
                &mut TraversalContext::new(&traversal_storage),
            )
            .map(|_| ())
            .unwrap_err();
        assert_eq!(err.status_type(), StatusType::InvariantViolation);
    }
}

#[test]
fn test_malformed_module() {
    // Compile module M.
    let code = r#"
        module {{ADDR}}::M {
            public fun foo() {}
        }
    "#;

    let code = code.replace("{{ADDR}}", &format!("0x{}", TEST_ADDR.to_hex()));
    let mut units = compile_units(&code).unwrap();

    let m = as_module(units.pop().unwrap());

    let mut blob = vec![];
    m.serialize(&mut blob).unwrap();

    let module_id = ModuleId::new(TEST_ADDR, Identifier::new("M").unwrap());
    let fun_name = Identifier::new("foo").unwrap();
    let traversal_storage = TraversalStorage::new();

    // Publish M and call M::foo. No errors should be thrown.
    {
        let mut storage = InMemoryStorage::new();
        storage.publish_or_overwrite_module(m.self_id(), blob.clone());
        let vm = MoveVM::new(vec![]);
        let mut sess = vm.new_session(&storage);
        sess.execute_function_bypass_visibility(
            &module_id,
            &fun_name,
            vec![],
            Vec::<Vec<u8>>::new(),
            &mut UnmeteredGasMeter,
            &mut TraversalContext::new(&traversal_storage),
        )
        .unwrap();
    }

    // Start over with a fresh storage and publish a corrupted version of M.
    // A fresh VM needs to be used whenever the storage has been modified or otherwise the
    // loader cache gets out of sync.
    //
    // Try to call M::foo again and the module should fail to load, causing an
    // invariant violation error.
    {
        blob[0] = 0xDE;
        blob[1] = 0xAD;
        blob[2] = 0xBE;
        blob[3] = 0xEF;
        let mut storage = InMemoryStorage::new();
        storage.publish_or_overwrite_module(m.self_id(), blob);
        let vm = MoveVM::new(vec![]);
        let mut sess = vm.new_session(&storage);
        let err = sess
            .execute_function_bypass_visibility(
                &module_id,
                &fun_name,
                vec![],
                Vec::<Vec<u8>>::new(),
                &mut UnmeteredGasMeter,
                &mut TraversalContext::new(&traversal_storage),
            )
            .unwrap_err();
        assert_eq!(err.status_type(), StatusType::InvariantViolation);
    }
}

#[test]
fn test_unverifiable_module() {
    // Compile module M.
    let code = r#"
        module {{ADDR}}::M {
            public fun foo() {}
        }
    "#;

    let code = code.replace("{{ADDR}}", &format!("0x{}", TEST_ADDR.to_hex()));
    let mut units = compile_units(&code).unwrap();
    let m = as_module(units.pop().unwrap());

    let module_id = ModuleId::new(TEST_ADDR, Identifier::new("M").unwrap());
    let fun_name = Identifier::new("foo").unwrap();
    let traversal_storage = TraversalStorage::new();

    // Publish M and call M::foo to make sure it works.
    {
        let mut storage = InMemoryStorage::new();

        let mut blob = vec![];
        m.serialize(&mut blob).unwrap();
        storage.publish_or_overwrite_module(m.self_id(), blob);

        let vm = MoveVM::new(vec![]);
        let mut sess = vm.new_session(&storage);

        sess.execute_function_bypass_visibility(
            &module_id,
            &fun_name,
            vec![],
            Vec::<Vec<u8>>::new(),
            &mut UnmeteredGasMeter,
            &mut TraversalContext::new(&traversal_storage),
        )
        .unwrap();
    }

    // Erase the body of M::foo to make it fail verification.
    // Publish this modified version of M and the VM should fail to load it.
    {
        let mut storage = InMemoryStorage::new();

        let mut m = m;
        m.function_defs[0].code.as_mut().unwrap().code = vec![];
        let mut blob = vec![];
        m.serialize(&mut blob).unwrap();
        storage.publish_or_overwrite_module(m.self_id(), blob);

        let vm = MoveVM::new(vec![]);
        let mut sess = vm.new_session(&storage);

        let err = sess
            .execute_function_bypass_visibility(
                &module_id,
                &fun_name,
                vec![],
                Vec::<Vec<u8>>::new(),
                &mut UnmeteredGasMeter,
                &mut TraversalContext::new(&traversal_storage),
            )
            .unwrap_err();

        assert_eq!(err.status_type(), StatusType::InvariantViolation);
    }
}

#[test]
fn test_missing_module_dependency() {
    // Compile two modules M, N where N depends on M.
    let code = r#"
        module {{ADDR}}::M {
            public fun foo() {}
        }

        module {{ADDR}}::N {
            use {{ADDR}}::M;

            public fun bar() { M::foo(); }
        }
    "#;
    let code = code.replace("{{ADDR}}", &format!("0x{}", TEST_ADDR.to_hex()));
    let mut units = compile_units(&code).unwrap();
    let n = as_module(units.pop().unwrap());
    let m = as_module(units.pop().unwrap());

    let mut blob_m = vec![];
    m.serialize(&mut blob_m).unwrap();
    let mut blob_n = vec![];
    n.serialize(&mut blob_n).unwrap();

    let module_id = ModuleId::new(TEST_ADDR, Identifier::new("N").unwrap());
    let fun_name = Identifier::new("bar").unwrap();
    let traversal_storage = TraversalStorage::new();

    // Publish M and N and call N::bar. Everything should work.
    {
        let mut storage = InMemoryStorage::new();

        storage.publish_or_overwrite_module(m.self_id(), blob_m);
        storage.publish_or_overwrite_module(n.self_id(), blob_n.clone());

        let vm = MoveVM::new(vec![]);
        let mut sess = vm.new_session(&storage);

        sess.execute_function_bypass_visibility(
            &module_id,
            &fun_name,
            vec![],
            Vec::<Vec<u8>>::new(),
            &mut UnmeteredGasMeter,
            &mut TraversalContext::new(&traversal_storage),
        )
        .unwrap();
    }

    // Publish only N and try to call N::bar. The VM should fail to find M and raise
    // an invariant violation.
    {
        let mut storage = InMemoryStorage::new();
        storage.publish_or_overwrite_module(n.self_id(), blob_n);

        let vm = MoveVM::new(vec![]);
        let mut sess = vm.new_session(&storage);

        let err = sess
            .execute_function_bypass_visibility(
                &module_id,
                &fun_name,
                vec![],
                Vec::<Vec<u8>>::new(),
                &mut UnmeteredGasMeter,
                &mut TraversalContext::new(&traversal_storage),
            )
            .unwrap_err();

        assert_eq!(err.status_type(), StatusType::InvariantViolation);
    }
}

#[test]
fn test_malformed_module_dependency() {
    // Compile two modules M, N where N depends on M.
    let code = r#"
        module {{ADDR}}::M {
            public fun foo() {}
        }

        module {{ADDR}}::N {
            use {{ADDR}}::M;

            public fun bar() { M::foo(); }
        }
    "#;
    let code = code.replace("{{ADDR}}", &format!("0x{}", TEST_ADDR.to_hex()));
    let mut units = compile_units(&code).unwrap();
    let n = as_module(units.pop().unwrap());
    let m = as_module(units.pop().unwrap());

    let mut blob_m = vec![];
    m.serialize(&mut blob_m).unwrap();
    let mut blob_n = vec![];
    n.serialize(&mut blob_n).unwrap();

    let module_id = ModuleId::new(TEST_ADDR, Identifier::new("N").unwrap());
    let fun_name = Identifier::new("bar").unwrap();
    let traversal_storage = TraversalStorage::new();

    // Publish M and N and call N::bar. Everything should work.
    {
        let mut storage = InMemoryStorage::new();

        storage.publish_or_overwrite_module(m.self_id(), blob_m.clone());
        storage.publish_or_overwrite_module(n.self_id(), blob_n.clone());

        let vm = MoveVM::new(vec![]);
        let mut sess = vm.new_session(&storage);

        sess.execute_function_bypass_visibility(
            &module_id,
            &fun_name,
            vec![],
            Vec::<Vec<u8>>::new(),
            &mut UnmeteredGasMeter,
            &mut TraversalContext::new(&traversal_storage),
        )
        .unwrap();
    }

    // Publish N and a corrupted version of M and try to call N::bar, the VM should fail to load M.
    {
        blob_m[0] = 0xDE;
        blob_m[1] = 0xAD;
        blob_m[2] = 0xBE;
        blob_m[3] = 0xEF;

        let mut storage = InMemoryStorage::new();

        storage.publish_or_overwrite_module(m.self_id(), blob_m);
        storage.publish_or_overwrite_module(n.self_id(), blob_n);

        let vm = MoveVM::new(vec![]);
        let mut sess = vm.new_session(&storage);

        let err = sess
            .execute_function_bypass_visibility(
                &module_id,
                &fun_name,
                vec![],
                Vec::<Vec<u8>>::new(),
                &mut UnmeteredGasMeter,
                &mut TraversalContext::new(&traversal_storage),
            )
            .unwrap_err();

        assert_eq!(err.status_type(), StatusType::InvariantViolation);
    }
}

#[test]
fn test_unverifiable_module_dependency() {
    // Compile two modules M, N where N depends on M.
    let code = r#"
        module {{ADDR}}::M {
            public fun foo() {}
        }

        module {{ADDR}}::N {
            use {{ADDR}}::M;

            public fun bar() { M::foo(); }
        }
    "#;
    let code = code.replace("{{ADDR}}", &format!("0x{}", TEST_ADDR.to_hex()));
    let mut units = compile_units(&code).unwrap();
    let n = as_module(units.pop().unwrap());
    let m = as_module(units.pop().unwrap());

    let mut blob_n = vec![];
    n.serialize(&mut blob_n).unwrap();

    let module_id = ModuleId::new(TEST_ADDR, Identifier::new("N").unwrap());
    let fun_name = Identifier::new("bar").unwrap();
    let traversal_storage = TraversalStorage::new();

    // Publish M and N and call N::bar. Everything should work.
    {
        let mut blob_m = vec![];
        m.serialize(&mut blob_m).unwrap();

        let mut storage = InMemoryStorage::new();

        storage.publish_or_overwrite_module(m.self_id(), blob_m);
        storage.publish_or_overwrite_module(n.self_id(), blob_n.clone());

        let vm = MoveVM::new(vec![]);
        let mut sess = vm.new_session(&storage);

        sess.execute_function_bypass_visibility(
            &module_id,
            &fun_name,
            vec![],
            Vec::<Vec<u8>>::new(),
            &mut UnmeteredGasMeter,
            &mut TraversalContext::new(&traversal_storage),
        )
        .unwrap();
    }

    // Publish N and an unverifiable version of M and try to call N::bar, the VM should fail to load M.
    {
        let mut m = m;
        m.function_defs[0].code.as_mut().unwrap().code = vec![];
        let mut blob_m = vec![];
        m.serialize(&mut blob_m).unwrap();

        let mut storage = InMemoryStorage::new();

        storage.publish_or_overwrite_module(m.self_id(), blob_m);
        storage.publish_or_overwrite_module(n.self_id(), blob_n);

        let vm = MoveVM::new(vec![]);
        let mut sess = vm.new_session(&storage);

        let err = sess
            .execute_function_bypass_visibility(
                &module_id,
                &fun_name,
                vec![],
                Vec::<Vec<u8>>::new(),
                &mut UnmeteredGasMeter,
                &mut TraversalContext::new(&traversal_storage),
            )
            .unwrap_err();

        assert_eq!(err.status_type(), StatusType::InvariantViolation);
    }
}

struct BogusModuleStorage {
    bad_status_code: StatusCode,
}

<<<<<<< HEAD
impl ModuleResolver for BogusStorage {
    type Error = PartialVMError;

    fn get_checksum(&self, _module_id: &ModuleId) -> Result<Option<[u8; 32]>, Self::Error> {
        Err(PartialVMError::new(self.bad_status_code))
    }

=======
impl ModuleResolver for BogusModuleStorage {
>>>>>>> 53e6d593
    fn get_module_metadata(&self, _module_id: &ModuleId) -> Vec<Metadata> {
        vec![]
    }

    fn get_module(&self, _module_id: &ModuleId) -> PartialVMResult<Option<Bytes>> {
        Err(PartialVMError::new(self.bad_status_code))
    }

    fn get_check_compat(&self) -> Result<bool, Self::Error> {
        Ok(true)
    }
}

impl ResourceResolver for BogusModuleStorage {
    fn get_resource_bytes_with_metadata_and_layout(
        &self,
        _address: &AccountAddress,
        _tag: &StructTag,
        _metadata: &[Metadata],
        _maybe_layout: Option<&MoveTypeLayout>,
    ) -> PartialVMResult<(Option<Bytes>, usize)> {
        unreachable!()
    }
}

// Need another bogus storage implementation to allow querying modules but not resources.
struct BogusResourceStorage {
    module_storage: InMemoryStorage,
    bad_status_code: StatusCode,
}

impl ModuleResolver for BogusResourceStorage {
    fn get_module_metadata(&self, module_id: &ModuleId) -> Vec<Metadata> {
        self.module_storage.get_module_metadata(module_id)
    }

    fn get_module(&self, module_id: &ModuleId) -> PartialVMResult<Option<Bytes>> {
        self.module_storage.get_module(module_id)
    }
}

impl ResourceResolver for BogusResourceStorage {
    fn get_resource_bytes_with_metadata_and_layout(
        &self,
        _address: &AccountAddress,
        _tag: &StructTag,
        _metadata: &[Metadata],
        _maybe_layout: Option<&MoveTypeLayout>,
    ) -> PartialVMResult<(Option<Bytes>, usize)> {
        Err(PartialVMError::new(self.bad_status_code))
    }
}

const LIST_OF_ERROR_CODES: &[StatusCode] = &[
    StatusCode::UNKNOWN_VALIDATION_STATUS,
    StatusCode::INVALID_SIGNATURE,
    StatusCode::UNKNOWN_VERIFICATION_ERROR,
    StatusCode::UNKNOWN_INVARIANT_VIOLATION_ERROR,
    StatusCode::UNKNOWN_BINARY_ERROR,
    StatusCode::UNKNOWN_RUNTIME_STATUS,
    StatusCode::UNKNOWN_STATUS,
];

#[test]
fn test_storage_returns_bogus_error_when_loading_module() {
    let module_id = ModuleId::new(TEST_ADDR, Identifier::new("N").unwrap());
    let fun_name = Identifier::new("bar").unwrap();
    let traversal_storage = TraversalStorage::new();

    for error_code in LIST_OF_ERROR_CODES {
        let storage = BogusModuleStorage {
            bad_status_code: *error_code,
        };
        let vm = MoveVM::new(vec![]);
        let mut sess = vm.new_session(&storage);

        let err = sess
            .execute_function_bypass_visibility(
                &module_id,
                &fun_name,
                vec![],
                Vec::<Vec<u8>>::new(),
                &mut UnmeteredGasMeter,
                &mut TraversalContext::new(&traversal_storage),
            )
            .unwrap_err();

        assert_eq!(err.major_status(), *error_code);
    }
}

#[test]
fn test_storage_returns_bogus_error_when_loading_resource() {
    let code = r#"
        address std {
            module signer {
                native public fun borrow_address(s: &signer): &address;

                public fun address_of(s: &signer): address {
                    *borrow_address(s)
                }
            }
        }

        module {{ADDR}}::M {
            use std::signer;

            struct R has key {}

            public fun foo() {}

            public fun bar(sender: &signer) acquires R {
                _ = borrow_global<R>(signer::address_of(sender));
            }
        }
    "#;
    let code = code.replace("{{ADDR}}", &format!("0x{}", TEST_ADDR.to_hex()));

    let mut units = compile_units(&code).unwrap();
    let m = as_module(units.pop().unwrap());
    let s = as_module(units.pop().unwrap());
    let mut m_blob = vec![];
    let mut s_blob = vec![];
    m.serialize(&mut m_blob).unwrap();
    s.serialize(&mut s_blob).unwrap();

    let m_id = m.self_id();
    let foo_name = Identifier::new("foo").unwrap();
    let bar_name = Identifier::new("bar").unwrap();
    let traversal_storage = TraversalStorage::new();

    for error_code in LIST_OF_ERROR_CODES {
        let mut module_storage = InMemoryStorage::new();
        module_storage.publish_or_overwrite_module(m.self_id(), m_blob.clone());
        module_storage.publish_or_overwrite_module(s.self_id(), s_blob.clone());
        let storage = BogusResourceStorage {
            module_storage,
            bad_status_code: *error_code,
        };

        let vm = MoveVM::new(move_stdlib::natives::all_natives(
            AccountAddress::from_hex_literal("0x1").unwrap(),
            move_stdlib::natives::GasParameters::zeros(),
        ));
        let mut sess = vm.new_session(&storage);

        sess.execute_function_bypass_visibility(
            &m_id,
            &foo_name,
            vec![],
            Vec::<Vec<u8>>::new(),
            &mut UnmeteredGasMeter,
            &mut TraversalContext::new(&traversal_storage),
        )
        .unwrap();

        let err = sess
            .execute_function_bypass_visibility(
                &m_id,
                &bar_name,
                vec![],
                serialize_values(&vec![MoveValue::Signer(TEST_ADDR)]),
                &mut UnmeteredGasMeter,
                &mut TraversalContext::new(&traversal_storage),
            )
            .unwrap_err();

        if *error_code == StatusCode::UNKNOWN_VERIFICATION_ERROR {
            // MoveVM maps `UNKNOWN_VERIFICATION_ERROR` to `VERIFICATION_ERROR` in
            // `maybe_core_dump` function in interpreter.rs.
            assert_eq!(err.major_status(), StatusCode::VERIFICATION_ERROR);
        } else {
            assert_eq!(err.major_status(), *error_code);
        }
    }
}<|MERGE_RESOLUTION|>--- conflicted
+++ resolved
@@ -90,7 +90,8 @@
     let vm = MoveVM::new(move_stdlib::natives::all_natives(
         AccountAddress::from_hex_literal("0x1").unwrap(),
         move_stdlib::natives::GasParameters::zeros(),
-    ));
+    ))
+    .unwrap();
 
     // Execute the first script to publish a resource Foo.
     let mut script_blob = vec![];
@@ -182,7 +183,7 @@
     {
         let mut storage = InMemoryStorage::new();
         storage.publish_or_overwrite_module(m.self_id(), blob.clone());
-        let vm = MoveVM::new(vec![]);
+        let vm = MoveVM::new(vec![]).unwrap();
         let mut sess = vm.new_session(&storage);
         sess.execute_function_bypass_visibility(
             &module_id,
@@ -208,7 +209,7 @@
         blob[3] = 0xEF;
         let mut storage = InMemoryStorage::new();
         storage.publish_or_overwrite_module(m.self_id(), blob);
-        let vm = MoveVM::new(vec![]);
+        let vm = MoveVM::new(vec![]).unwrap();
         let mut sess = vm.new_session(&storage);
         let err = sess
             .execute_function_bypass_visibility(
@@ -249,7 +250,7 @@
         m.serialize(&mut blob).unwrap();
         storage.publish_or_overwrite_module(m.self_id(), blob);
 
-        let vm = MoveVM::new(vec![]);
+        let vm = MoveVM::new(vec![]).unwrap();
         let mut sess = vm.new_session(&storage);
 
         sess.execute_function_bypass_visibility(
@@ -274,7 +275,7 @@
         m.serialize(&mut blob).unwrap();
         storage.publish_or_overwrite_module(m.self_id(), blob);
 
-        let vm = MoveVM::new(vec![]);
+        let vm = MoveVM::new(vec![]).unwrap();
         let mut sess = vm.new_session(&storage);
 
         let err = sess
@@ -327,7 +328,7 @@
         storage.publish_or_overwrite_module(m.self_id(), blob_m);
         storage.publish_or_overwrite_module(n.self_id(), blob_n.clone());
 
-        let vm = MoveVM::new(vec![]);
+        let vm = MoveVM::new(vec![]).unwrap();
         let mut sess = vm.new_session(&storage);
 
         sess.execute_function_bypass_visibility(
@@ -347,7 +348,7 @@
         let mut storage = InMemoryStorage::new();
         storage.publish_or_overwrite_module(n.self_id(), blob_n);
 
-        let vm = MoveVM::new(vec![]);
+        let vm = MoveVM::new(vec![]).unwrap();
         let mut sess = vm.new_session(&storage);
 
         let err = sess
@@ -400,7 +401,7 @@
         storage.publish_or_overwrite_module(m.self_id(), blob_m.clone());
         storage.publish_or_overwrite_module(n.self_id(), blob_n.clone());
 
-        let vm = MoveVM::new(vec![]);
+        let vm = MoveVM::new(vec![]).unwrap();
         let mut sess = vm.new_session(&storage);
 
         sess.execute_function_bypass_visibility(
@@ -426,7 +427,7 @@
         storage.publish_or_overwrite_module(m.self_id(), blob_m);
         storage.publish_or_overwrite_module(n.self_id(), blob_n);
 
-        let vm = MoveVM::new(vec![]);
+        let vm = MoveVM::new(vec![]).unwrap();
         let mut sess = vm.new_session(&storage);
 
         let err = sess
@@ -480,7 +481,7 @@
         storage.publish_or_overwrite_module(m.self_id(), blob_m);
         storage.publish_or_overwrite_module(n.self_id(), blob_n.clone());
 
-        let vm = MoveVM::new(vec![]);
+        let vm = MoveVM::new(vec![]).unwrap();
         let mut sess = vm.new_session(&storage);
 
         sess.execute_function_bypass_visibility(
@@ -506,7 +507,7 @@
         storage.publish_or_overwrite_module(m.self_id(), blob_m);
         storage.publish_or_overwrite_module(n.self_id(), blob_n);
 
-        let vm = MoveVM::new(vec![]);
+        let vm = MoveVM::new(vec![]).unwrap();
         let mut sess = vm.new_session(&storage);
 
         let err = sess
@@ -528,17 +529,11 @@
     bad_status_code: StatusCode,
 }
 
-<<<<<<< HEAD
-impl ModuleResolver for BogusStorage {
-    type Error = PartialVMError;
-
-    fn get_checksum(&self, _module_id: &ModuleId) -> Result<Option<[u8; 32]>, Self::Error> {
+impl ModuleResolver for BogusModuleStorage {
+    fn get_checksum(&self, _module_id: &ModuleId) -> PartialVMResult<Option<[u8; 32]>> {
         Err(PartialVMError::new(self.bad_status_code))
     }
 
-=======
-impl ModuleResolver for BogusModuleStorage {
->>>>>>> 53e6d593
     fn get_module_metadata(&self, _module_id: &ModuleId) -> Vec<Metadata> {
         vec![]
     }
@@ -547,7 +542,7 @@
         Err(PartialVMError::new(self.bad_status_code))
     }
 
-    fn get_check_compat(&self) -> Result<bool, Self::Error> {
+    fn get_check_compat(&self) -> PartialVMResult<bool> {
         Ok(true)
     }
 }
@@ -578,6 +573,14 @@
     fn get_module(&self, module_id: &ModuleId) -> PartialVMResult<Option<Bytes>> {
         self.module_storage.get_module(module_id)
     }
+
+    fn get_checksum(&self, module_id: &ModuleId) -> PartialVMResult<Option<[u8; 32]>> {
+        self.module_storage.get_checksum(module_id)
+    }
+
+    fn get_check_compat(&self) -> PartialVMResult<bool> {
+        self.module_storage.get_check_compat()
+    }
 }
 
 impl ResourceResolver for BogusResourceStorage {
@@ -612,7 +615,7 @@
         let storage = BogusModuleStorage {
             bad_status_code: *error_code,
         };
-        let vm = MoveVM::new(vec![]);
+        let vm = MoveVM::new(vec![]).unwrap();
         let mut sess = vm.new_session(&storage);
 
         let err = sess
@@ -682,7 +685,8 @@
         let vm = MoveVM::new(move_stdlib::natives::all_natives(
             AccountAddress::from_hex_literal("0x1").unwrap(),
             move_stdlib::natives::GasParameters::zeros(),
-        ));
+        ))
+        .unwrap();
         let mut sess = vm.new_session(&storage);
 
         sess.execute_function_bypass_visibility(
