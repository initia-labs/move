[package]
name = "move-cli"
version = "0.1.0"
authors = ["Diem Association <opensource@diem.com>"]
description = "CLI frontend for the Move compiler and VM"
repository = "https://github.com/diem/diem"
homepage = "https://diem.com"
license = "Apache-2.0"
publish = false
edition = "2021"

[dependencies]
<<<<<<< HEAD
anyhow = "1.0.52"
bytes = "1.4.0"
clap = { version = "4.3.9", features = ["derive"] }
codespan-reporting = "0.11.1"
colored = "2.0.0"
difference = "2.0.0"
itertools = "0.10.0"
once_cell = "1.7.2"
reqwest = { version = "0.11.1", features = ["blocking", "json"] }
serde = { version = "1.0.124", default-features = false }
serde_json = "1.0"
serde_yaml = "0.8.17"
tempfile = "3.2.0"
toml_edit =  { version = "0.14.3", features = ["easy"] }
walkdir = "2.3.1"
sha3 = "0.10"
=======
anyhow = { workspace = true }
clap = { workspace = true, features = ["derive"] }
codespan-reporting = { workspace = true }
colored = { workspace = true }
once_cell = { workspace = true }
tempfile = { workspace = true }
>>>>>>> 53e6d593

move-binary-format = { path = "../../move-binary-format" }
move-bytecode-viewer = { path = "../move-bytecode-viewer" }
move-command-line-common = { path = "../../move-command-line-common" }
move-compiler = { path = "../../move-compiler" }
move-compiler-v2 = { path = "../../move-compiler-v2" }
move-core-types = { path = "../../move-core/types" }
move-coverage = { path = "../move-coverage" }
move-disassembler = { path = "../move-disassembler" }
move-docgen = { path = "../../move-prover/move-docgen" }
move-errmapgen = { path = "../../move-prover/move-errmapgen" }
move-model = { path = "../../move-model" }
move-package = { path = "../move-package" }
move-prover = { path = "../../move-prover" }
move-stdlib = { path = "../../move-stdlib" }
move-unit-test = { path = "../move-unit-test" }
move-vm-runtime = { path = "../../move-vm/runtime", features = ["debugging"] }
move-vm-test-utils = { path = "../../move-vm/test-utils" }

[dev-dependencies]
datatest-stable = { workspace = true }
httpmock = { workspace = true }

[[bin]]
name = "move"
path = "src/main.rs"

[[test]]
name = "move_unit_tests_move_vm_and_stackless_vm"
harness = false

[[test]]
name = "move_unit_tests_evm"
harness = false
required-features = ["evm-backend"]

[[test]]
name = "build_testsuite"
harness = false

[[test]]
name = "build_testsuite_evm"
harness = false
required-features = ["evm-backend"]

[features]
evm-backend = ["move-unit-test/evm-backend", "move-package/evm-backend"]
table-extension = ["move-unit-test/table-extension"]<|MERGE_RESOLUTION|>--- conflicted
+++ resolved
@@ -10,31 +10,12 @@
 edition = "2021"
 
 [dependencies]
-<<<<<<< HEAD
-anyhow = "1.0.52"
-bytes = "1.4.0"
-clap = { version = "4.3.9", features = ["derive"] }
-codespan-reporting = "0.11.1"
-colored = "2.0.0"
-difference = "2.0.0"
-itertools = "0.10.0"
-once_cell = "1.7.2"
-reqwest = { version = "0.11.1", features = ["blocking", "json"] }
-serde = { version = "1.0.124", default-features = false }
-serde_json = "1.0"
-serde_yaml = "0.8.17"
-tempfile = "3.2.0"
-toml_edit =  { version = "0.14.3", features = ["easy"] }
-walkdir = "2.3.1"
-sha3 = "0.10"
-=======
 anyhow = { workspace = true }
 clap = { workspace = true, features = ["derive"] }
 codespan-reporting = { workspace = true }
 colored = { workspace = true }
 once_cell = { workspace = true }
 tempfile = { workspace = true }
->>>>>>> 53e6d593
 
 move-binary-format = { path = "../../move-binary-format" }
 move-bytecode-viewer = { path = "../move-bytecode-viewer" }
